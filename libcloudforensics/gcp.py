# -*- coding: utf-8 -*-
# Copyright 2020 Google Inc.
#
# Licensed under the Apache License, Version 2.0 (the "License");
# you may not use this file except in compliance with the License.
# You may obtain a copy of the License at
#
#      http://www.apache.org/licenses/LICENSE-2.0
#
# Unless required by applicable law or agreed to in writing, software
# distributed under the License is distributed on an "AS IS" BASIS,
# WITHOUT WARRANTIES OR CONDITIONS OF ANY KIND, either express or implied.
# See the License for the specific language governing permissions and
# limitations under the License.
"""Library for incident response operations on Google Cloud Compute Engine.

Library to make forensic images of Google Compute Engine disk and create
analysis virtual machine to be used in incident response.
"""

from __future__ import unicode_literals

import binascii
import datetime
import json
import logging
import os
import re
import socket
import ssl
import subprocess
import time

from googleapiclient.discovery import build  # pylint: disable=import-error
from googleapiclient.errors import HttpError
from google.auth import default
from google.auth.exceptions import RefreshError, DefaultCredentialsError

log = logging.getLogger()

RETRY_MAX = 10
REGEX_DISK_NAME = re.compile('^(?=.{1,63}$)[a-z]([-a-z0-9]*[a-z0-9])?$')
STARTUP_SCRIPT = 'scripts/startup.sh'


def CreateService(service_name, api_version):
  """Creates an GCP API service.

  Args:
    service_name (str): Name of the GCP service to use.
    api_version (str): Version of the GCP service API to use.

  Returns:
    apiclient.discovery.Resource: API service resource.

  Raises:
    RuntimeError: If Application Default Credentials could not be obtained or if
    service build times out.
  """
  try:
    credentials, _ = default()
  except DefaultCredentialsError as error:
    error_msg = (
        'Could not get application default credentials: {0!s}\n'
        'Have you run $ gcloud auth application-default '
        'login?').format(error)
    raise RuntimeError(error_msg)

  service_built = False
  for retry in range(RETRY_MAX):
    try:
      service = build(
          service_name, api_version, credentials=credentials,
          cache_discovery=False)
      service_built = True
    except socket.timeout:
      log.info(
          'Timeout trying to build service {0:s} (try {1:s} of {2:s})'.format(
              service_name, retry, RETRY_MAX))

    if service_built:
      break

  if not service_built:
    error_msg = (
        'Failures building service {0:s} caused by multiple '
        'timeouts').format(service_name)
    raise RuntimeError(error_msg)

  return service


class GoogleCloudProject:
  """Class representing a Google Cloud Project.

  Attributes:
    project_id: Project name.
    default_zone: Default zone to create new resources in.
    gce_api_client: Client to interact with GCE APIs.

  Example use:
    gcp = GoogleCloudProject("your_project_name", "us-east")
    gcp.ListInstances()
  """

  COMPUTE_ENGINE_API_VERSION = 'v1'

  def __init__(self, project_id, default_zone=None):
    """Initialize the GoogleCloudProject object.

    Args:
      project_id (str): The name of the project.
      default_zone (str): Default zone to create new resources in.
    """
    self.project_id = project_id
    self.default_zone = default_zone
    self.gce_api_client = None

  def GceApi(self):
    """Get a Google Compute Engine service object.

    Returns:
      apiclient.discovery.Resource: A Google Compute Engine service object.
    """
    if self.gce_api_client:
      return self.gce_api_client
    self.gce_api_client = CreateService(
        'compute', self.COMPUTE_ENGINE_API_VERSION)
    return self.gce_api_client

  def BlockOperation(self, response, zone=None):
    """Executes API calls.

    Args:
      response (dict): GCE API response.
      zone (str): GCP zone to execute the operation in. None means GlobalZone.

    Returns:
      str: Operation result in JSON format.

    Raises:
      RuntimeError: If API call failed.
    """
    service = self.GceApi()
    while True:
      if zone:
        request = service.zoneOperations().get(
            project=self.project_id, zone=zone, operation=response['name'])
        result = request.execute()
      else:
        request = service.globalOperations().get(
            project=self.project_id, operation=response['name'])
        result = request.execute()

      if 'error' in result:
        raise RuntimeError(result['error'])

      if result['status'] == 'DONE':
        return result
      time.sleep(5)  # Seconds between requests

  def FormatLogMessage(self, message):
    """Format log messages with project specific information.

    Args:
      message (str): Message string to log.

    Returns:
      str: Formatted log message string.
    """
    return 'project:{0} {1}'.format(self.project_id, message)

  def ListInstances(self):
    """List instances in project.

    Returns:
      dict: Dictionary with name and metadata for each instance.
    """
    have_all_tokens = False
    page_token = None
    instances = {}
    while not have_all_tokens:
      gce_instance_client = self.GceApi().instances()
      if page_token:
        request = gce_instance_client.aggregatedList(
            project=self.project_id, pageToken=page_token)
      else:
        request = gce_instance_client.aggregatedList(project=self.project_id)
      result = request.execute()
      page_token = result.get('nextPageToken')
      if not page_token:
        have_all_tokens = True

      for zone in result['items']:
        try:
          for instance in result['items'][zone]['instances']:
            _, zone = instance['zone'].rsplit('/', 1)
            instances[instance['name']] = {
                'zone': zone
            }
        except KeyError:
          pass

    return instances

  def ListDisks(self):
    """List disks in project.

    Returns:
      dict: Dictionary with name and metadata for each instance.
    """
    have_all_tokens = False
    page_token = None
    disks = {}
    while not have_all_tokens:
      gce_disk_client = self.GceApi().disks()
      if page_token:
        request = gce_disk_client.aggregatedList(
            project=self.project_id, pageToken=page_token)
      else:
        request = gce_disk_client.aggregatedList(project=self.project_id)
      result = request.execute()
      page_token = result.get('nextPageToken')
      if not page_token:
        have_all_tokens = True
      for zone in result['items']:
        try:
          for instance in result['items'][zone]['disks']:
            _, zone = instance['zone'].rsplit('/', 1)
            disks[instance['name']] = {
                'zone': zone
            }
        except KeyError:
          pass

    return disks

  def GetInstance(self, instance_name, zone=None):
    """Get instance from project.

    Args:
      instance_name (str): The instance name.
      zone (str): The zone for the instance.

    Returns:
      GoogleComputeInstance: A Google Compute Instance object.

    Raises:
      RuntimeError: If instance does not exist.
    """
    instances = self.ListInstances()
    instance = instances.get(instance_name)
    if not instance:
      error_msg = 'Instance {0:s} was not found in project {1:s}'.format(
          instance_name, self.project_id)
      raise RuntimeError(error_msg)

    if not zone:
      zone = instance['zone']
    return GoogleComputeInstance(self, zone, instance_name)

  def GetDisk(self, disk_name, zone=None):
    """Get a GCP disk object.

    Args:
      disk_name (str): Name of the disk.
      zone (str): What zone the disk is in.

    Returns:
      GoogleComputeDisk: Disk object.

    Raises:
      RuntimeError: When the specified disk cannot be found in project.
    """
    disks = self.ListDisks()
    disk = disks.get(disk_name)
    if not disk:
      error_msg = 'Disk {0:s} was not found in project {1:s}'.format(
          disk_name, self.project_id)
      raise RuntimeError(error_msg)

    if not zone:
      zone = disk['zone']
    return GoogleComputeDisk(self, zone, disk_name)

  def CreateDiskFromSnapshot(
      self, snapshot, disk_name=None, disk_name_prefix=''):
    """Create a new disk based on a Snapshot.

    Args:
      snapshot (GoogleComputeSnapshot): Snapshot to use.
      disk_name (str): Optional string to use as new disk name.
      disk_name_prefix (str): Optional string to prefix the disk name with.

    Returns:
      GoogleComputeDisk: Google Compute Disk.

    Raises:
      RuntimeError: If the disk exists already.
    """

    if not disk_name:
      disk_name = GenerateDiskName(snapshot, disk_name_prefix)
    body = {
        'name': disk_name,
        'sourceSnapshot': snapshot.GetSourceString()
    }
    try:
      gce_disks_client = self.GceApi().disks()
      request = gce_disks_client.insert(
          project=self.project_id, zone=self.default_zone, body=body)
      response = request.execute()
    except HttpError as exception:
      if exception.resp.status == 409:
        error_msg = 'Disk {0:s} already exists'.format(disk_name)
        raise RuntimeError(error_msg)
      error_msg = (
          'Unknown error (status: {0:d}) occurred when creating disk '
          'from Snapshot:\n{1!s}').format(exception.resp.status, exception)
      raise RuntimeError(error_msg)
    self.BlockOperation(response, zone=self.default_zone)
    return GoogleComputeDisk(
        project=self, zone=self.default_zone, name=disk_name)

  def GetOrCreateAnalysisVm(
      self, vm_name, boot_disk_size, cpu_cores=4,
      image_project='ubuntu-os-cloud', image_family='ubuntu-1804-lts',
      packages=None):
    """Get or create a new virtual machine for analysis purposes.

    Args:
      vm_name (str): Name of the virtual machine.
      boot_disk_size (int): The size of the analysis VM boot disk (in GB).
      cpu_cores (int): Number of CPU cores for the virtual machine.
      image_project (str): Name of the project where the analysis VM image is
        hosted.
      image_family (str): Name of the image to use to create the analysis VM.
      packages (list[str]): List of packages to install in the VM.

    Returns:
      tuple(GoogleComputeInstance, bool): A tuple with a virtual machine object
      and a boolean indicating if the virtual machine was created or not.

    Raises:
      RuntimeError: If virtual machine cannot be created.
    """
    if not self.default_zone:
      raise RuntimeError('Cannot create VM, zone information is missing')

    # Re-use instance if it already exists, or create a new one.
    try:
      instance = self.GetInstance(vm_name, zone=self.default_zone)
      created = False
      return instance, created
    except RuntimeError:
      pass

    machine_type = 'zones/{0}/machineTypes/n1-standard-{1:d}'.format(
        self.default_zone, cpu_cores)
    ubuntu_image = self.GceApi().images().getFromFamily(
        project=image_project, family=image_family).execute()
    source_disk_image = ubuntu_image['selfLink']

    startup_script = self._ReadStartupScript()

    if packages:
      startup_script.replace('${packages[@]}', ' '.join(packages))

    config = {
        'name': vm_name,
        'machineType': machine_type,
        'disks': [{
            'boot': True,
            'autoDelete': True,
            'initializeParams': {
                'sourceImage': source_disk_image,
                'diskSizeGb': boot_disk_size,
            }
        }],
        'networkInterfaces': [{
            'network':
                'global/networks/default',
            'accessConfigs': [{
                'type': 'ONE_TO_ONE_NAT',
                'name': 'External NAT'
            }]
        }],
        'serviceAccounts': [{
            'email':
                'default',
            'scopes': [
                'https://www.googleapis.com/auth/devstorage.read_write',
                'https://www.googleapis.com/auth/logging.write'
            ]
        }],
        'metadata': {
            'items': [{
                'key': 'startup-script',
                # Analysis software to install.
                'value': startup_script
            }]
        }
    }
    gce_instance_client = self.GceApi().instances()
    request = gce_instance_client.insert(
        project=self.project_id, zone=self.default_zone, body=config)
    response = request.execute()
    self.BlockOperation(response, zone=self.default_zone)
    instance = GoogleComputeInstance(
        project=self, zone=self.default_zone, name=vm_name)
    created = True
    return instance, created

  def ListInstanceByLabels(self, labels_filter, filter_union=True):
    """List VMs in a project with one/all of the provided labels.

    This will call the __ListByLabel on instances() API object
    with the proper labels filter.

    Args:
      labels_filter (dict): A dict of labels to find e.g. {'id': '123'}.
      filter_union (bool): A Boolean; True to get the union of all filters,
          False to get the intersection.

    Returns:
      dict: A dictionary with name and metadata (zone, labels) for each
      instance.
      ex: {'instance-1': {'zone': 'us-central1-a', 'labels': {'id': '123'}}
    """

    instance_service_object = self.GceApi().instances()
    return self.__ListByLabel(
        labels_filter, instance_service_object, filter_union)

  def ListDiskByLabels(self, labels_filter, filter_union=True):
    """List Disks in a project with one/all of the provided labels.

    This will call the __ListByLabel on disks() API object
    with the proper labels filter.

    Args:
      labels_filter (dict): A dict of labels to find e.g. {'id': '123'}.
      filter_union (bool): A Boolean; True to get the union of all filters,
          False to get the intersection.

    Returns:
      dict: A dictionary with name and metadata (zone, labels) for each disk.
      ex: {'disk-1': {'zone': 'us-central1-a', 'labels': {'id': '123'}}
    """

    disk_service_object = self.GceApi().disks()
    return self.__ListByLabel(labels_filter, disk_service_object, filter_union)

  def __ListByLabel(self, labels_filter, service_object, filter_union):
    """List Disks/VMs in a project with one/all of the provided labels.

    Private method used to select different compute resources by labels.

    Args:
      labels_filter (dict):  A dict of labels to find e.g. {'id': '123'}.
      service_object (apiclient.discovery.Resource): Google Compute Engine (
      Disk | Instance) service object.
      filter_union (bool): A boolean; True to get the union of all filters,
          False to get the intersection.

    Returns:
      dict: Dictionary with name and metadata (zone, labels) for each
      instance/disk.
      ex: {'instance-1': {'zone': 'us-central1-a', 'labels': {'id': '123'}}

    Raises:
      RuntimeError: if the operation doesn't complete on GCP.
    """
    if not isinstance(filter_union, bool):
      error_msg = (
          'filter_union parameter must be of Type boolean {0:s} is an '
          'invalid argument.').format(filter_union)
      raise RuntimeError(error_msg)

    resource_dict = {}
    filter_expression = ''
    operation = 'AND' if filter_union else 'OR'
    for key, value in labels_filter.items():
      filter_expression += 'labels.{0:s}={1:s} {2:s} '.format(
          key, value, operation)
    filter_expression = filter_expression[:-(len(operation) + 1)]

    request = service_object.aggregatedList(
        project=self.project_id, filter=filter_expression)
    while request is not None:
      response = request.execute()

      for item in response['items'].items():
        region_or_zone_string, resource_scoped_list = item

        if 'warning' not in resource_scoped_list.keys():
          _, zone = region_or_zone_string.rsplit('/', 1)
          # Only one of the following loops will execute since the method is
          # called either with a service object Instances or Disks
          for resource in resource_scoped_list.get('instances', []):
            resource_dict[resource['name']] = {
                'zone': zone,
                'labels': resource['labels']
            }

          for resource in resource_scoped_list.get('disks', []):
            resource_dict[resource['name']] = {
                'zone': zone,
                'labels': resource['labels']
            }

      request = service_object.aggregatedList_next(
          previous_request=request, previous_response=response)
    return resource_dict

  @staticmethod
  def _ReadStartupScript():
    """Read and return the startup script that is to be run on the forensics VM.

    Users can either write their own script to install custom packages,
    or use the provided one. To use your own script, export a STARTUP_SCRIPT
    environment variable with the absolute path to it:
    "user@terminal:~$ export STARTUP_SCRIPT='absolute/path/script.sh'"

    Returns:
      str: the script to run

    Raises:
      OSError: If the script cannot be opened, read or closed.
    """
    try:
      startup_script = os.environ.get('STARTUP_SCRIPT')
      if not startup_script:
        # Use the provided script
<<<<<<< HEAD
        startup_script = os.path.join(os.path.dirname(os.path.realpath(__file__)), STARTUP_SCRIPT)
=======
        startup_script = os.path.join(
            os.path.dirname(os.path.dirname(os.path.realpath(__file__))),
            STARTUP_SCRIPT)
>>>>>>> f33b6861
      startup_script = open(startup_script)
      script = startup_script.read()
      startup_script.close()
      return script
    except OSError as exception:
      raise OSError(
          'Could not open/read/close the startup script {0:s}: '
          '{1:s}'.format(startup_script, str(exception)))


class GoogleCloudFunction(GoogleCloudProject):
  """Class to call Google Cloud Functions.

  Attributes:
    region (str): Region to execute functions in.
    gcf_api_client: Client to interact with GCF APIs.
  """

  CLOUD_FUNCTIONS_API_VERSION = 'v1beta2'

  def __init__(self, project_id, region):
    """Initialize the GoogleCloudFunction object.

    Args:
      project_id (str): The name of the project.
      region (str): Region to run functions in.
    """
    self.region = region
    self.gcf_api_client = None
    super(GoogleCloudFunction, self).__init__(project_id)

  def GcfApi(self):
    """Get a Google Cloud Function service object.

    Returns:
      apiclient.discovery.Resource: A Google Cloud Function service object.
    """
    if self.gce_api_client:
      return self.gce_api_client
    self.gce_api_client = CreateService(
        'cloudfunctions', self.CLOUD_FUNCTIONS_API_VERSION)
    return self.gce_api_client

  def ExecuteFunction(self, function_name, args):
    """Executes a Google Cloud Function.

    Args:
      function_name (str): The name of the function to call.
      args (dict): Arguments to pass to the function.

    Returns:
      dict: Return value from function call.

    Raises:
      RuntimeError: When cloud function arguments can not be serialized.
      RuntimeError: When an HttpError is encountered.
    """
    service = self.GcfApi()
    cloud_function = service.projects().locations().functions()

    try:
      json_args = json.dumps(args)
    except TypeError as e:
      error_msg = (
          'Cloud function args [{0:s}] could not be serialized:'
          ' {1!s}').format(str(args), e)
      raise RuntimeError(error_msg)

    function_path = 'projects/{0:s}/locations/{1:s}/functions/{2:s}'.format(
        self.project_id, self.region, function_name)

    log.debug(
        'Calling Cloud Function [{0:s}] with args [{1!s}]'.format(
            function_name, args))
    try:
      function_return = cloud_function.call(
          name=function_path, body={
              'data': json_args
          }).execute()
    except (HttpError, ssl.SSLError) as e:
      error_msg = 'Error calling cloud function [{0:s}]: {1!s}'.format(
          function_name, e)
      raise RuntimeError(error_msg)

    return function_return


class GoogleComputeBaseResource:
  """Base class representing a Computer Engine resource.

  Attributes:
    project (GoogleCloudProject): Cloud project for the resource.
    zone (str): What zone the resource is in.
    name (str): Name of the resource.
  """

  def __init__(self, project, zone, name):
    """Initialize the Google Compute Resource base object.

    Args:
      project (GoogleCloudProject): Cloud project for the resource.
      zone (str): What zone the resource is in.
      name (str): Name of the resource.
    """
    self.project = project
    self.zone = zone
    self.name = name
    self._data = None

  def GetValue(self, key):
    """Get specific value from the resource key value store.

    Args:
      key (str): A key of type String to get key's corresponding value.

    Returns:
      str: Value of key or None if key is missing.
    """
    self._data = self.GetOperation()  # pylint: disable=no-member
    return self._data.get(key)

  def GetSourceString(self):
    """API URL to the resource.

    Returns:
      str: The full API URL to the resource.
    """
    if self._data:
      return self._data['selfLink']
    return self.GetValue('selfLink')

  def GetResourceType(self):
    """Get the resource type from the resource key-value store.

    Returns:
      str: Resource Type which is a string with one of the following values:
      compute#instance
      compute#disk
      compute#Snapshot
    """
    if self._data:
      return self._data['kind']
    return self.GetValue('kind')

  def FormOperation(self, operation_name):
    """Form an API operation object for the compute resource.

    Example:[RESOURCE].FormOperation('setLabels')(**kwargs)
    [RESOURCE] can be type "instance", disk or "Snapshot".

    Args:
      operation_name (str): The name of the API operation you need to perform.

    Returns:
      apiclient.discovery.Resource: An API operation object for the
      referenced compute resource.

    Raises:
      RuntimeError: If resource type is not defined as a type which
      extends the GoogleComputeBaseResource class.
    """
    resource_type = self.GetResourceType()
    module = None
    if resource_type not in ['compute#instance', 'compute#Snapshot',
                             'compute#disk']:
      error_msg = (
          'Compute resource Type {0:s} is not one of the defined '
          'types in libcloudforensics library '
          '(Instance, Disk or Snapshot).').format(resource_type)
      raise RuntimeError(error_msg)
    if resource_type == 'compute#instance':
      module = self.project.GceApi().instances()
    elif resource_type == 'compute#disk':
      module = self.project.GceApi().disks()
    elif resource_type == 'compute#Snapshot':
      module = self.project.GceApi().snapshots()

    operation_func_to_call = getattr(module, operation_name)
    return operation_func_to_call

  def GetLabels(self):
    """Get all labels of a compute resource.

    Returns:
      dict: A dictionary of all labels.
    """

    operation = self.GetOperation()  # pylint: disable=no-member

    return operation.get('labels')

  def AddLabels(self, new_labels_dict, blocking_call=False):
    """Add or update labels of a compute resource.

    Args:
      new_labels_dict (dict): A dictionary containing the labels to be added,
          ex:{"incident_id": "1234abcd"}.
      blocking_call (bool): A boolean to decide whether the API call should
          be blocking or not, default is False.

    Returns:
      str: The response of the API operation.

    Raises:
      RuntimeError: if the Compute resource Type is not one of instance,
      disk or snapshot.
    """

    get_operation = self.GetOperation()  # pylint: disable=no-member
    label_fingerprint = get_operation['labelFingerprint']

    existing_labels_dict = {}
    if self.GetLabels() is not None:
      existing_labels_dict = self.GetLabels()
    existing_labels_dict.update(new_labels_dict)
    labels_dict = existing_labels_dict
    request_body = {
        'labels': labels_dict,
        'labelFingerprint': label_fingerprint
    }

    resource_type = self.GetResourceType()
    response = None
    if resource_type not in ['compute#instance', 'compute#Snapshot',
                             'compute#disk']:
      error_msg = (
          'Compute resource Type {0:s} is not one of the defined '
          'types in libcloudforensics library '
          '(Instance, Disk or Snapshot) ').format(resource_type)
      raise RuntimeError(error_msg)
    if resource_type == 'compute#instance':
      response = self.FormOperation('setLabels')(
          instance=self.name, project=self.project.project_id, zone=self.zone,
          body=request_body).execute()
    elif resource_type == 'compute#disk':
      response = self.FormOperation('setLabels')(
          resource=self.name, project=self.project.project_id, zone=self.zone,
          body=request_body).execute()
    elif resource_type == 'compute#Snapshot':
      response = self.FormOperation('setLabels')(
          resource=self.name, project=self.project.project_id,
          body=request_body).execute()
    if blocking_call:
      self.project.BlockOperation(response, zone=self.zone)

    return response


class GoogleComputeInstance(GoogleComputeBaseResource):
  """Class representing a Google Compute Engine virtual machine."""

  def GetOperation(self):
    """Get API operation object for the virtual machine.

    Returns:
       str: An API operation object for a Google Compute Engine virtual machine.
    """
    gce_instance_client = self.project.GceApi().instances()
    request = gce_instance_client.get(
        instance=self.name, project=self.project.project_id, zone=self.zone)
    response = request.execute()
    return response

  def GetBootDisk(self):
    """Get the virtual machine boot disk.

    Returns:
      GoogleComputeDisk: Disk object or None if no disk can be found.
    """
    for disk in self.GetValue('disks'):
      if disk['boot']:
        disk_name = disk['source'].split('/')[-1]
        return self.project.GetDisk(disk_name=disk_name)
    return None

  def GetDisk(self, disk_name):
    """Gets a disk attached to this virtual machine disk by name.

    Args:
      disk_name (str): The name of the disk to get.

    Returns:
      GoogleComputeDisk: Disk object.

    Raises:
      RuntimeError: If disk name is not found among those attached to the
      instance.
    """
    for disk in self.GetValue('disks'):
      if disk['source'].split('/')[-1] == disk_name:
        return self.project.GetDisk(disk_name=disk_name)
    error_msg = 'Disk name "{0:s}" not attached to instance'.format(disk_name)
    raise RuntimeError(error_msg)

  def ListDisks(self):
    """List all disks for the virtual machine.

    Returns:
      list(str): List of disk names.
    """
    return [disk['source'].split('/')[-1] for disk in self.GetValue('disks')]

  def __SshConnection(self):
    """Create an SSH connection to the virtual machine."""
    devnull = open(os.devnull, 'w')
    subprocess.check_call([
        'gcloud', 'compute', '--project', self.project.project_id, 'ssh',
        '--zone', self.zone, self.name
    ], stderr=devnull)

  def Ssh(self):
    """Connect to the virtual machine over SSH."""
    max_retries = 100  # times to retry the connection
    retries = 0

    log.info(
        self.project.FormatLogMessage('Connecting to analysis VM over SSH'))

    while retries < max_retries:
      try:
        self.__SshConnection()
        break
      except subprocess.CalledProcessError:
        retries += 1
        time.sleep(5)  # seconds between connections

  def AttachDisk(self, disk, read_write=False):
    """Attach a disk to the virtual machine.

    Args:
      disk (GoogleComputeDisk): Disk to attach.
      read_write (bool): Boolean saying if the disk should be attached in RW
      mode.
    """
    mode = 'READ_ONLY'  # Default mode
    if read_write:
      mode = 'READ_WRITE'

    log.info(
        self.project.FormatLogMessage(
            'Attaching {0} to VM {1} in {2} mode'.format(
                disk.name, self.name, mode)))

    operation_config = {
        'mode': mode,
        'source': disk.GetSourceString(),
        'boot': False,
        'autoDelete': False,
    }
    gce_instance_client = self.project.GceApi().instances()
    request = gce_instance_client.attachDisk(
        instance=self.name, project=self.project.project_id, zone=self.zone,
        body=operation_config)
    response = request.execute()
    self.project.BlockOperation(response, zone=self.zone)


class GoogleComputeDisk(GoogleComputeBaseResource):
  """Class representing a Compute Engine disk."""

  def GetOperation(self):
    """Get API operation object for the disk.

    Returns:
       str: An API operation object for a Google Compute Engine disk.
    """
    gce_disk_client = self.project.GceApi().disks()
    request = gce_disk_client.get(
        disk=self.name, project=self.project.project_id, zone=self.zone)
    response = request.execute()
    return response

  def Snapshot(self, snapshot_name=None):
    """Create Snapshot of the disk.

    The Snapshot name must comply with the following RegEx:
      - ^(?=.{1,63}$)[a-z]([-a-z0-9]*[a-z0-9])?$

    i.e., it must be between 1 and 63 chars, the first character must be a
    lowercase letter, and all following characters must be a dash, lowercase
    letter, or digit, except the last character, which cannot be a dash.

    Args:
      snapshot_name (str): Name of the Snapshot.

    Returns:
      GoogleComputeSnapshot: A Snapshot object.

    Raises:
      ValueError: if the name of the snapshot does not comply with the RegEx.
    """
    timestamp = datetime.datetime.now().strftime('%Y%m%d%H%M%S')
    if not snapshot_name:
      snapshot_name = self.name
    truncate_at = 63 - len(timestamp) - 1
    snapshot_name = '{0}-{1}'.format(snapshot_name[:truncate_at], timestamp)
    if not REGEX_DISK_NAME.match(snapshot_name):
      raise ValueError(
          'Error: Snapshot name {0:s} does not comply with '
          '{1:s}'.format(snapshot_name, REGEX_DISK_NAME.pattern))
    log.info(
        self.project.FormatLogMessage(
            'New Snapshot: {0}'.format(snapshot_name)))
    operation_config = {
        'name': snapshot_name
    }
    gce_disk_client = self.project.GceApi().disks()
    request = gce_disk_client.createSnapshot(
        disk=self.name, project=self.project.project_id, zone=self.zone,
        body=operation_config)
    response = request.execute()
    self.project.BlockOperation(response, zone=self.zone)
    return GoogleComputeSnapshot(disk=self, name=snapshot_name)


class GoogleComputeSnapshot(GoogleComputeBaseResource):
  """Class representing a Compute Engine Snapshot.

  Attributes:
    disk (GoogleComputeDisk): Disk used for the Snapshot.
  """

  def __init__(self, disk, name):
    """Initialize the Snapshot object.

    Args:
      disk (GoogleComputeDisk): Disk used for the Snapshot.
      name (str): Name of the Snapshot.
    """
    super(GoogleComputeSnapshot, self).__init__(
        project=disk.project, zone=None, name=name)
    self.disk = disk

  def GetOperation(self):
    """Get API operation object for the Snapshot.

    Returns:
       str: An API operation object for a Google Compute Engine Snapshot.
    """
    gce_snapshot_client = self.project.GceApi().snapshots()
    request = gce_snapshot_client.get(
        snapshot=self.name, project=self.project.project_id)
    response = request.execute()
    return response

  def Delete(self):
    """Delete a Snapshot."""
    log.info(
        self.project.FormatLogMessage(
            'Deleted Snapshot: {0}'.format(self.name)))
    gce_snapshot_client = self.project.GceApi().snapshots()
    request = gce_snapshot_client.delete(
        project=self.project.project_id, snapshot=self.name)
    response = request.execute()
    self.project.BlockOperation(response)


def CreateDiskCopy(src_proj, dst_proj, instance_name, zone, disk_name=None):
  """Creates a copy of a Google Compute Disk.

  Args:
    src_proj (str): Name of project that holds the disk to be copied.
    dst_proj (str): Name of project to put the copied disk in.
    instance_name (str): Instance using the disk to be copied.
    zone (str): Zone where the new disk is to be created.
    disk_name (str): Name of the disk to copy. If None, boot disk will be
    copied.

  Returns:
    GoogleComputeDisk: A Google Compute Disk object.

  Raises:
    RuntimeError: If there are errors copying the disk
  """
  src_proj = GoogleCloudProject(src_proj)
  dst_proj = GoogleCloudProject(dst_proj, default_zone=zone)
  instance = src_proj.GetInstance(instance_name) if instance_name else None

  try:
    if disk_name:
      disk_to_copy = src_proj.GetDisk(disk_name)
    else:
      disk_to_copy = instance.GetBootDisk()

    log.info('Disk copy of {0:s} started...'.format(disk_to_copy.name))
    snapshot = disk_to_copy.Snapshot()
    new_disk = dst_proj.CreateDiskFromSnapshot(
        snapshot, disk_name_prefix='evidence')
    snapshot.Delete()
    log.info(
        'Disk {0:s} successfully copied to {1:s}'.format(
            disk_to_copy.name, new_disk.name))

  except RefreshError as exception:
    error_msg = ('Something is wrong with your gcloud access token: '
                 '{0:s}.').format(exception)
    raise RuntimeError(error_msg)
  except DefaultCredentialsError as exception:
    error_msg = (
        'Something is wrong with your Application Default '
        'Credentials. '
        'Try running:\n  $ gcloud auth application-default login')
    raise RuntimeError(error_msg)
  except HttpError as exception:
    if exception.resp.status == 403:
      raise RuntimeError(
          'Make sure you have the appropriate permissions on the project')
    if exception.resp.status == 404:
      raise RuntimeError(
          'GCP resource not found. Maybe a typo in the project / instance / '
          'disk name?')
    raise RuntimeError(exception, critical=True)
  except RuntimeError as exception:
    error_msg = 'Error copying disk "{0:s}": {1!s}'.format(disk_name, exception)
    raise RuntimeError(error_msg)

  return new_disk


def StartAnalysisVm(
    project, vm_name, zone, boot_disk_size, cpu_cores, attach_disk=None,
    image_project='ubuntu-os-cloud', image_family='ubuntu-1804-lts'):
  """Start a virtual machine for analysis purposes.

  Args:
    project (str): Project id for virtual machine.
    vm_name (str): The name of the virtual machine.
    zone (str): Zone for the virtual machine.
    boot_disk_size (int): The size of the analysis VM boot disk (in GB).
    cpu_cores (int): The number of CPU cores to create the machine with.
    attach_disk (GoogleComputeDisk): Disk to attach.
    image_project (str): Name of the project where the analysis VM image is
    hosted.
    image_family (str): Name of the image to use to create the analysis VM.

  Returns:
    tuple(GoogleComputeInstance, bool): A tuple with a virtual machine object
    and a boolean indicating if the virtual machine was created or not.
  """
  project = GoogleCloudProject(project, default_zone=zone)
  analysis_vm, created = project.GetOrCreateAnalysisVm(
      vm_name, boot_disk_size, cpu_cores, image_project, image_family)
  if attach_disk:
    analysis_vm.AttachDisk(attach_disk)
  return analysis_vm, created


def GenerateDiskName(snapshot, disk_name_prefix=None):
  """Generate a new disk name for the disk to be created from the Snapshot.

  The disk name must comply with the following RegEx:
      - ^(?=.{1,63}$)[a-z]([-a-z0-9]*[a-z0-9])?$

  i.e., it must be between 1 and 63 chars, the first character must be a
  lowercase letter, and all following characters must be a dash, lowercase
  letter, or digit, except the last character, which cannot be a dash.

  Args:
    snapshot (GoogleComputeSnapshot): a disk's Snapshot.
    disk_name_prefix (str): an optional prefix for the disk name (string)

  Returns:
    str: A name for the disk.

  Raises:
    ValueError: if the disk name does not comply with the RegEx.
  """

  # Max length of disk names in GCP is 63 characters
  project_id = snapshot.project.project_id
  disk_id = project_id + snapshot.disk.name
  disk_id_crc32 = '{0:08x}'.format(
      binascii.crc32(disk_id.encode()) & 0xffffffff)
  truncate_at = 63 - len(disk_id_crc32) - len('-copy') - 1
  if disk_name_prefix:
    disk_name_prefix += '-'
    if len(disk_name_prefix) > truncate_at:
      # The disk name prefix is too long
      disk_name_prefix = disk_name_prefix[:truncate_at]
    truncate_at -= len(disk_name_prefix)
    disk_name = '{0:s}{1:s}-{2:s}-copy'.format(
        disk_name_prefix, snapshot.name[:truncate_at], disk_id_crc32)
  else:
    disk_name = '{0:s}-{1:s}-copy'.format(
        snapshot.name[:truncate_at], disk_id_crc32)

  if not REGEX_DISK_NAME.match(disk_name):
    raise ValueError(
        'Error: disk name {0:s} does not comply with '
        '{1:s}'.format(disk_name, REGEX_DISK_NAME.pattern))

  return disk_name<|MERGE_RESOLUTION|>--- conflicted
+++ resolved
@@ -532,13 +532,8 @@
       startup_script = os.environ.get('STARTUP_SCRIPT')
       if not startup_script:
         # Use the provided script
-<<<<<<< HEAD
-        startup_script = os.path.join(os.path.dirname(os.path.realpath(__file__)), STARTUP_SCRIPT)
-=======
         startup_script = os.path.join(
-            os.path.dirname(os.path.dirname(os.path.realpath(__file__))),
-            STARTUP_SCRIPT)
->>>>>>> f33b6861
+            os.path.dirname(os.path.realpath(__file__)), STARTUP_SCRIPT)
       startup_script = open(startup_script)
       script = startup_script.read()
       startup_script.close()
