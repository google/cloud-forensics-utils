--- conflicted
+++ resolved
@@ -438,12 +438,6 @@
     if not disk_name:
       disk_name = GenerateDiskName(snapshot, disk_name_prefix)
     body = {
-<<<<<<< HEAD
-        'name': disk_name,
-        'sourceSnapshot': snapshot.GetSourceString(),
-        'type': 'projects/{0:s}/zones/{1:s}/diskTypes/{2:s}'.format(
-            self.project_id, self.default_zone, disk_type)
-=======
         'name':
             disk_name,
         'sourceSnapshot':
@@ -451,7 +445,6 @@
         'type':
             'projects/{0:s}/zones/{1:s}/diskTypes/{2:s}'.format(
                 self.project_id, self.default_zone, disk_type)
->>>>>>> 4b63c30e
     }
     try:
       gce_disks_client = self.GceApi().disks()
@@ -1287,9 +1280,8 @@
     self.project.BlockOperation(response)
 
 
-<<<<<<< HEAD
 class GoogleComputeImage(GoogleComputeBaseResource):
-  """Class representing a Compute Engine Image.
+      """Class representing a Compute Engine Image.
 
   Attributes:
     disk (GoogleComputeDisk): Disk used for the Snapshot.
@@ -1349,17 +1341,9 @@
     log.info('Image {0:s} exported to {1:s}.'.format(self.name, full_path))
 
 
-def CreateDiskCopy(src_proj,
-                   dst_proj,
-                   instance_name,
-                   zone,
-                   disk_name=None,
-                   disk_type='pd-standard'):
-=======
 def CreateDiskCopy(
     src_proj, dst_proj, instance_name, zone, disk_name=None,
     disk_type='pd-standard'):
->>>>>>> 4b63c30e
   """Creates a copy of a Google Compute Disk.
 
   Args:
