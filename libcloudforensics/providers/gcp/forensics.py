# -*- coding: utf-8 -*-
# Copyright 2020 Google Inc.
#
# Licensed under the Apache License, Version 2.0 (the "License");
# you may not use this file except in compliance with the License.
# You may obtain a copy of the License at
#
#      http://www.apache.org/licenses/LICENSE-2.0
#
# Unless required by applicable law or agreed to in writing, software
# distributed under the License is distributed on an "AS IS" BASIS,
# WITHOUT WARRANTIES OR CONDITIONS OF ANY KIND, either express or implied.
# See the License for the specific language governing permissions and
# limitations under the License.
"""Forensics on GCP."""

<<<<<<< HEAD
=======
import base64
>>>>>>> f93520be
from typing import TYPE_CHECKING, List, Tuple, Optional, Dict, Any

from google.auth.exceptions import RefreshError, DefaultCredentialsError
from googleapiclient.errors import HttpError

from libcloudforensics.providers.gcp.internal import project as gcp_project
from libcloudforensics.providers.gcp.internal import common

if TYPE_CHECKING:
  from libcloudforensics.providers.gcp.internal import compute


def CreateDiskCopy(
    src_proj: str,
    dst_proj: str,
    instance_name: str,
    zone: str,
    disk_name: Optional[str] = None,
    disk_type: str = 'pd-standard') -> 'compute.GoogleComputeDisk':
  """Creates a copy of a Google Compute Disk.

  Args:
    src_proj (str): Name of project that holds the disk to be copied.
    dst_proj (str): Name of project to put the copied disk in.
    instance_name (str): Instance using the disk to be copied.
    zone (str): Zone where the new disk is to be created.
    disk_name (str): Optional. Name of the disk to copy. If None, boot disk
        will be copied.
    disk_type (str): Optional. URL of the disk type resource describing
        which disk type to use to create the disk. Default is pd-standard. Use
        pd-ssd to have a SSD disk.

  Returns:
    GoogleComputeDisk: A Google Compute Disk object.

  Raises:
    RuntimeError: If there are errors copying the disk
  """

  src_project = gcp_project.GoogleCloudProject(src_proj)
  dst_project = gcp_project.GoogleCloudProject(dst_proj, default_zone=zone)
  instance = src_project.compute.GetInstance(
      instance_name) if instance_name else None

  try:
    if disk_name:
      disk_to_copy = src_project.compute.GetDisk(disk_name)
    else:
      disk_to_copy = instance.GetBootDisk()  # type: ignore

    common.LOGGER.info('Disk copy of {0:s} started...'.format(
        disk_to_copy.name))
    snapshot = disk_to_copy.Snapshot()
    new_disk = dst_project.compute.CreateDiskFromSnapshot(
        snapshot, disk_name_prefix='evidence', disk_type=disk_type)
    snapshot.Delete()
    common.LOGGER.info(
        'Disk {0:s} successfully copied to {1:s}'.format(
            disk_to_copy.name, new_disk.name))

  except RefreshError as exception:
    error_msg = ('Something is wrong with your gcloud access token: '
                 '{0:s}.').format(exception)
    raise RuntimeError(error_msg)
  except DefaultCredentialsError as exception:
    error_msg = (
        'Something is wrong with your Application Default '
        'Credentials. '
        'Try running:\n  $ gcloud auth application-default login')
    raise RuntimeError(error_msg)
  except HttpError as exception:
    if exception.resp.status == 403:
      raise RuntimeError(
          'Make sure you have the appropriate permissions on the project')
    if exception.resp.status == 404:
      raise RuntimeError(
          'GCP resource not found. Maybe a typo in the project / instance / '
          'disk name?')
    raise RuntimeError(exception)
  except RuntimeError as exception:
    error_msg = 'Cannot copy disk "{0:s}": {1!s}'.format(disk_name, exception)
    raise RuntimeError(error_msg)

  return new_disk


def StartAnalysisVm(
    project: str,
    vm_name: str,
    zone: str,
    boot_disk_size: int,
    boot_disk_type: str,
    cpu_cores: int,
    attach_disks: Optional[List[str]] = None,
    image_project: str = 'ubuntu-os-cloud',
    image_family: str = 'ubuntu-1804-lts') -> Tuple['compute.GoogleComputeInstance', bool]:  # pylint: disable=line-too-long
  """Start a virtual machine for analysis purposes.

  Args:
    project (str): Project id for virtual machine.
    vm_name (str): The name of the virtual machine.
    zone (str): Zone for the virtual machine.
    boot_disk_size (int): The size of the analysis VM boot disk (in GB).
    boot_disk_type (str): URL of the disk type resource describing
        which disk type to use to create the disk. Use pd-standard for a
        standard disk and pd-ssd for a SSD disk.
    cpu_cores (int): The number of CPU cores to create the machine with.
    attach_disks (List[str]): Optional. List of disk names to attach.
    image_project (str): Optional. Name of the project where the analysis VM
        image is hosted.
    image_family (str): Optional. Name of the image to use to create the
        analysis VM.

  Returns:
    Tuple(GoogleComputeInstance, bool): A tuple with a virtual machine object
        and a boolean indicating if the virtual machine was created or not.
  """

  proj = gcp_project.GoogleCloudProject(project, default_zone=zone)
  analysis_vm, created = proj.compute.GetOrCreateAnalysisVm(
      vm_name, boot_disk_size, disk_type=boot_disk_type, cpu_cores=cpu_cores,
      image_project=image_project, image_family=image_family)
  for disk_name in (attach_disks or []):
    analysis_vm.AttachDisk(proj.compute.GetDisk(disk_name))
  return analysis_vm, created


def CreateDiskFromGCSImage(
    project_id: str,
    storage_image_path: str,
    zone: str,
    name: Optional[str] = None) -> Dict[str, Any]:
  """Creates a GCE persistent disk from a image in GCS.

  The method supports raw disk images and most virtual disk
  file formats. Valid import formats are:
  [raw (dd), qcow2, qcow , vmdk, vdi, vhd, vhdx, qed, vpc].

  The created GCE disk might be larger than the original raw (dd)
  image stored in GCS to satisfy GCE capacity requirements:
  https://cloud.google.com/compute/docs/disks/#introduction
  However the bytes_count and the md5_hash values of the source
  image are returned with the newly created disk.
  The md5_hash can be used to verify the integrity of the
  created GCE disk, it must be compared with the hash of the
  created GCE disk from byte 0 to bytes_count. i.e:
  result['md5Hash'] = hash(created_gce_disk,
                            start_byte=0,
                            end_byte=result['bytes_count'])

  Args:
    project_id (str): Google Cloud Project ID.
    storage_image_path (str): Path to the source image in GCS.
    zone (str): Zone to create the new disk in.
    name (str): Optional. Name of the disk to create. Default
        is imported-disk-[TIMESTAMP('%Y%m%d%H%M%S')].

  Returns:
    Dict: A key value describing the imported GCE disk.
        Ex: {
          'project_id': 'fake-project',
          'disk_name': 'fake-imported-disk',
          'zone': 'fake-zone',
          'bytes_count': '1234'  # Content-Length of source image in bytes.
          'md5Hash': 'Source Image MD5 hash string in hex'
        }

  Raises:
    ValueError: If the GCE disk name is invalid.
  """

  if name:
    if not common.REGEX_DISK_NAME.match(name):
      raise ValueError(
          'Disk name {0:s} does not comply with {1:s}'.format(
              name, common.REGEX_DISK_NAME.pattern))
    name = name[:common.COMPUTE_NAME_LIMIT]
  else:
<<<<<<< HEAD
    name = common.StampAndTruncateName('imported-disk',
                                       common.COMPUTE_NAME_LIMIT)
=======
    name = common.GenerateUniqueInstanceName('imported-disk',
                                             common.COMPUTE_NAME_LIMIT)
>>>>>>> f93520be

  project = gcp_project.GoogleCloudProject(project_id)
  image_object = project.compute.ImportImageFromStorage(storage_image_path)
  disk_object = project.compute.CreateDiskFromImage(
      image_object, zone=zone, name=name)
<<<<<<< HEAD
  bytes_count = project.storage.GetObjectMetadata(storage_image_path)['size']
  md5_hash = project.storage.GetMD5Object(storage_image_path, in_hex=True)
=======
  bytes_count = project.storage.GetObjectMetadata(
      storage_image_path)['size']
  md5_hash_b64 = project.storage.GetObjectMetadata(
      storage_image_path)['md5Hash']
  md5_hash_hex = base64.b64decode(md5_hash_b64).hex()
>>>>>>> f93520be
  result = {
      'project_id': disk_object.project_id,
      'disk_name': disk_object.name,
      'zone': disk_object.zone,
      'bytes_count': bytes_count,
<<<<<<< HEAD
      'md5Hash': md5_hash
=======
      'md5Hash': md5_hash_hex
>>>>>>> f93520be
  }
  return result<|MERGE_RESOLUTION|>--- conflicted
+++ resolved
@@ -14,10 +14,7 @@
 # limitations under the License.
 """Forensics on GCP."""
 
-<<<<<<< HEAD
-=======
 import base64
->>>>>>> f93520be
 from typing import TYPE_CHECKING, List, Tuple, Optional, Dict, Any
 
 from google.auth.exceptions import RefreshError, DefaultCredentialsError
@@ -196,37 +193,23 @@
               name, common.REGEX_DISK_NAME.pattern))
     name = name[:common.COMPUTE_NAME_LIMIT]
   else:
-<<<<<<< HEAD
-    name = common.StampAndTruncateName('imported-disk',
-                                       common.COMPUTE_NAME_LIMIT)
-=======
     name = common.GenerateUniqueInstanceName('imported-disk',
                                              common.COMPUTE_NAME_LIMIT)
->>>>>>> f93520be
 
   project = gcp_project.GoogleCloudProject(project_id)
   image_object = project.compute.ImportImageFromStorage(storage_image_path)
   disk_object = project.compute.CreateDiskFromImage(
       image_object, zone=zone, name=name)
-<<<<<<< HEAD
-  bytes_count = project.storage.GetObjectMetadata(storage_image_path)['size']
-  md5_hash = project.storage.GetMD5Object(storage_image_path, in_hex=True)
-=======
   bytes_count = project.storage.GetObjectMetadata(
       storage_image_path)['size']
   md5_hash_b64 = project.storage.GetObjectMetadata(
       storage_image_path)['md5Hash']
   md5_hash_hex = base64.b64decode(md5_hash_b64).hex()
->>>>>>> f93520be
   result = {
       'project_id': disk_object.project_id,
       'disk_name': disk_object.name,
       'zone': disk_object.zone,
       'bytes_count': bytes_count,
-<<<<<<< HEAD
-      'md5Hash': md5_hash
-=======
       'md5Hash': md5_hash_hex
->>>>>>> f93520be
   }
   return result