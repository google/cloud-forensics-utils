--- conflicted
+++ resolved
@@ -65,11 +65,7 @@
 
     return 'project:{0} {1}'.format(self.project_id, message)
 
-<<<<<<< HEAD
-  def GetOperation(self) -> 'Dict[str, Any]':
-=======
   def GetOperation(self) -> Dict[str, Any]:
->>>>>>> f93520be
     """Abstract method to be implemented by child classes.
 
     Raises:
