--- conflicted
+++ resolved
@@ -29,11 +29,7 @@
     project_id (str): Google Cloud project ID.
     zone (str): What zone the resource is in.
     name (str): Name of the resource.
-<<<<<<< HEAD
-    resource_id (str): The ID of the resource.
-=======
     resource_id (str): The ID number of the resource.
->>>>>>> 0a655f65
     labels (Dict): Dictionary of labels for the resource, if existing.
     deletion_protection (bool): True if the resource has deletionProtection
         enabled.
@@ -53,11 +49,7 @@
       project_id: Google Cloud project ID.
       zone: What zone the resource is in.
       name: Name of the resource.
-<<<<<<< HEAD
-      resource_id (str): The ID of the resource.
-=======
       resource_id: The ID number of the resource.
->>>>>>> 0a655f65
       labels: Dictionary of labels for the resource, if existing.
       deletion_protection: True if the resource has deletionProtection
           enabled.
