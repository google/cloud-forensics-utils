# -*- coding: utf-8 -*-
# Copyright 2020 Google Inc.
#
# Licensed under the Apache License, Version 2.0 (the "License");
# you may not use this file except in compliance with the License.
# You may obtain a copy of the License at
#
#      http://www.apache.org/licenses/LICENSE-2.0
#
# Unless required by applicable law or agreed to in writing, software
# distributed under the License is distributed on an "AS IS" BASIS,
# WITHOUT WARRANTIES OR CONDITIONS OF ANY KIND, either express or implied.
# See the License for the specific language governing permissions and
# limitations under the License.
"""Common utilities."""

import binascii
import datetime
import logging
import re
import socket
import time
from typing import TYPE_CHECKING, Dict, List, Optional, Any

from google.auth import default
from google.auth.exceptions import DefaultCredentialsError, RefreshError
from googleapiclient.discovery import build

if TYPE_CHECKING:
  import googleapiclient
  # TYPE_CHECKING is always False at runtime, therefore it is safe to ignore
  # the following cyclic import, as it it only used for type hints
  from libcloudforensics.providers.gcp.internal import compute  # pylint: disable=cyclic-import

LOGGER = logging.getLogger()
RETRY_MAX = 10
REGEX_DISK_NAME = re.compile('^(?=.{1,63}$)[a-z]([-a-z0-9]*[a-z0-9])?$')
COMPUTE_NAME_LIMIT = 63


def GenerateDiskName(snapshot: 'compute.GoogleComputeSnapshot',
                     disk_name_prefix: Optional[str] = None) -> str:
  """Generate a new disk name for the disk to be created from the Snapshot.

  The disk name must comply with the following RegEx:
      - ^(?=.{1,63}$)[a-z]([-a-z0-9]*[a-z0-9])?$

  i.e., it must be between 1 and 63 chars, the first character must be a
  lowercase letter, and all following characters must be a dash, lowercase
  letter, or digit, except the last character, which cannot be a dash.

  Args:
    snapshot (GoogleComputeSnapshot): A disk's Snapshot.
    disk_name_prefix (str): Optional. A prefix for the disk name.

  Returns:
    str: A name for the disk.

  Raises:
    ValueError: If the disk name does not comply with the RegEx.
  """

  # Max length of disk names in GCP is 63 characters
  project_id = snapshot.project_id
  disk_id = project_id + snapshot.disk.name
  disk_id_crc32 = '{0:08x}'.format(
      binascii.crc32(disk_id.encode()) & 0xffffffff)
  truncate_at = 63 - len(disk_id_crc32) - len('-copy') - 1
  if disk_name_prefix:
    disk_name_prefix += '-'
    if len(disk_name_prefix) > truncate_at:
      # The disk name prefix is too long
      disk_name_prefix = disk_name_prefix[:truncate_at]
    truncate_at -= len(disk_name_prefix)
    disk_name = '{0:s}{1:s}-{2:s}-copy'.format(
        disk_name_prefix, snapshot.name[:truncate_at], disk_id_crc32)
  else:
    disk_name = '{0:s}-{1:s}-copy'.format(
        snapshot.name[:truncate_at], disk_id_crc32)

  if not REGEX_DISK_NAME.match(disk_name):
    raise ValueError(
        'Disk name {0:s} does not comply with '
        '{1:s}'.format(disk_name, REGEX_DISK_NAME.pattern))

  return disk_name


<<<<<<< HEAD
def StampAndTruncateName(prefix: str,
                         truncate_at: Optional[int] = None) -> str:
=======
def GenerateUniqueInstanceName(prefix: str,
                               truncate_at: Optional[int] = None) -> str:
>>>>>>> f93520be
  """Add a timestamp as a suffix to provided name and truncate at max limit.

  Args:
    prefix (str): The name prefix to add the timestamp to and truncate.
    truncate_at (int): Optional. The maximum length of the generated name.
        Default no limit.

  Returns:
    str: The name after adding a timestamp.
        Ex: [prefix]-[TIMESTAMP('%Y%m%d%H%M%S')]
  """
  timestamp = datetime.datetime.now().strftime('%Y%m%d%H%M%S')
  if truncate_at:
    truncate_at = truncate_at - len(timestamp) - 1
  name = '{0:s}-{1:s}'.format(prefix[:truncate_at], timestamp)
  return name


def CreateService(service_name: str,
                  api_version: str) -> 'googleapiclient.discovery.Resource':
  """Creates an GCP API service.

  Args:
    service_name (str): Name of the GCP service to use.
    api_version (str): Version of the GCP service API to use.

  Returns:
    googleapiclient.discovery.Resource: API service resource.

  Raises:
    RuntimeError: If Application Default Credentials could not be obtained or if
        service build times out.
  """

  try:
    credentials, _ = default()
  except DefaultCredentialsError as error:
    error_msg = (
        'Could not get application default credentials: {0!s}\n'
        'Have you run $ gcloud auth application-default '
        'login?').format(error)
    raise RuntimeError(error_msg)

  service_built = False
  for retry in range(RETRY_MAX):
    try:
      service = build(
          service_name,
          api_version,
          credentials=credentials,
          cache_discovery=False)
      service_built = True
    except socket.timeout:
      LOGGER.info(
          'Timeout trying to build service {0:s} (try {1:d} of {2:d})'.format(
              service_name, retry, RETRY_MAX))

    if service_built:
      break

  if not service_built:
    error_msg = (
        'Failures building service {0:s} caused by multiple '
        'timeouts').format(service_name)
    raise RuntimeError(error_msg)

  return service


class GoogleCloudComputeClient:
  """Class representing Google Cloud Compute API client.

  Request and response dictionary content is described here:
  https://cloud.google.com/compute/docs/reference/rest/v1

  Attributes:
    project_id (str): Project name.
  """

  COMPUTE_ENGINE_API_VERSION = 'v1'

  def __init__(self, project_id: Optional[str] = None) -> None:
    """Initialize Google Cloud Engine API client object.

    Args:
     project_id (str): Optional. Project name. Needed to use BlockOperation.
    """
    self._gce_api_client = None
    self.project_id = project_id

  def GceApi(self) -> 'googleapiclient.discovery.Resource':
    """Get a Google Compute Engine service object.

    Returns:
      googleapiclient.discovery.Resource: A Google Compute Engine service
          object.
    """

    if self._gce_api_client:
      return self._gce_api_client
    self._gce_api_client = CreateService(
        'compute', self.COMPUTE_ENGINE_API_VERSION)
    return self._gce_api_client

  def BlockOperation(self,
                     response: Dict[str, Any],
                     zone: Optional[str] = None) -> Dict[str, Any]:
    """Block until API operation is finished.

    Args:
      response (Dict): GCE API response.
      zone (str): Optional. GCP zone to execute the operation in. None means
          GlobalZone.

    Returns:
      Dict: Holding the response of a get operation on an API object of type
          zoneOperations or globalOperations.

    Raises:
      RuntimeError: If API call failed.
    """

    service = self.GceApi()
    while True:
      if zone:
        request = service.zoneOperations().get(
            project=self.project_id, zone=zone, operation=response['name'])
        result = request.execute()  # type: Dict[str, Any]
      else:
        request = service.globalOperations().get(
            project=self.project_id, operation=response['name'])
        result = request.execute()

      if 'error' in result:
        raise RuntimeError(result['error'])

      if result['status'] == 'DONE':
        return result
      time.sleep(5)  # Seconds between requests


def ExecuteRequest(client: 'googleapiclient.discovery.Resource',
                   func: str,
                   kwargs: Dict[str, Any],
                   throttle: bool = False) -> List[Dict[str, Any]]:
  """Execute a request to the GCP API.

  Args:
    client (googleapiclient.discovery.Resource): A GCP client object.
    func (str): A GCP function to query from the client.
    kwargs (Dict): A dictionary of parameters for the function func.
    throttle (bool): A boolean indicating if requests should be throttled. This
        is necessary for some APIs (e.g. list logs) as there is an API rate
        limit. Default is False, i.e. requests are not throttled.

  Returns:
    List[Dict]: A List of dictionaries (responses from the request).

  Raises:
    RuntimeError: If the request to the GCP API could not complete.
  """

  responses = []
  next_token = None
  while True:
    if throttle:
      time.sleep(1)
    if next_token:
      if 'body' in kwargs:
        kwargs['body']['pageToken'] = next_token
      else:
        kwargs['pageToken'] = next_token
    try:
      request = getattr(client, func)
      response = request(**kwargs).execute()
    except (RefreshError, DefaultCredentialsError) as exception:
      error_msg = (
          '{0:s}\n'
          'Something is wrong with your Application Default '
          'Credentials. Try running: '
          '$ gcloud auth application-default login'.format(str(exception)))
      raise RuntimeError(error_msg)
    responses.append(response)
    next_token = response.get('nextPageToken')
    if not next_token:
      return responses


def FormatRFC3339(datetime_instance: datetime.datetime) -> str:
  """Formats a datetime per RFC 3339.

  Args:
    datetime_instance: The datetime group to be formatted.

  Returns:
    str: A string formatted as per RFC3339 (e.g 2018-05-11T12:34:56.992Z)
  """
  return datetime_instance.isoformat('T') + 'Z'<|MERGE_RESOLUTION|>--- conflicted
+++ resolved
@@ -86,13 +86,8 @@
   return disk_name
 
 
-<<<<<<< HEAD
-def StampAndTruncateName(prefix: str,
-                         truncate_at: Optional[int] = None) -> str:
-=======
 def GenerateUniqueInstanceName(prefix: str,
                                truncate_at: Optional[int] = None) -> str:
->>>>>>> f93520be
   """Add a timestamp as a suffix to provided name and truncate at max limit.
 
   Args:
