# -*- coding: utf-8 -*-
# Copyright 2020 Google Inc.
#
# Licensed under the Apache License, Version 2.0 (the "License");
# you may not use this file except in compliance with the License.
# You may obtain a copy of the License at
#
#      http://www.apache.org/licenses/LICENSE-2.0
#
# Unless required by applicable law or agreed to in writing, software
# distributed under the License is distributed on an "AS IS" BASIS,
# WITHOUT WARRANTIES OR CONDITIONS OF ANY KIND, either express or implied.
# See the License for the specific language governing permissions and
# limitations under the License.
"""Google Cloud Project resources and services."""

from __future__ import unicode_literals

from typing import Optional

import libcloudforensics.providers.gcp.internal.build as build_module
import libcloudforensics.providers.gcp.internal.compute as compute_module
import libcloudforensics.providers.gcp.internal.function as function_module
import libcloudforensics.providers.gcp.internal.log as log_module
<<<<<<< HEAD
import libcloudforensics.providers.gcp.internal.storage as storage_module
=======
import libcloudforensics.providers.gcp.internal.monitoring as monitoring_module
>>>>>>> f5ea6c5c


class GoogleCloudProject:
  """Class representing a Google Cloud Project.

  Attributes:
    project_id: Google Cloud project ID.
    default_zone: Default zone to create new resources in.

  Example use:
    gcp = GoogleCloudProject("your_project_name", "us-east")
    gcp.compute.ListInstances()
  """

  def __init__(
      self, project_id: str, default_zone: Optional[str] = None) -> None:
    """Initialize the GoogleCloudProject object.

    Args:
      project_id (str): The name of the project.
      default_zone (str): Optional. Default zone to create new resources in.
          None means GlobalZone.
    """

    self.project_id = project_id
    self.default_zone = default_zone
    self._compute = None
    self._function = None
    self._build = None
    self._log = None
<<<<<<< HEAD
    self._storage = None
=======
    self._monitoring = None
>>>>>>> f5ea6c5c

  @property
  def compute(self) -> compute_module.GoogleCloudCompute:
    """Get a GoogleCloudCompute object for the project.

    Returns:
      GoogleCloudCompute: Object that represents Google Cloud Compute Engine.
    """

    if self._compute:
      return self._compute
    self._compute = compute_module.GoogleCloudCompute(  # type: ignore
        self.project_id, self.default_zone)
    return self._compute  # type: ignore

  @property
  def function(self) -> function_module.GoogleCloudFunction:
    """Get a GoogleCloudFunction object for the project.

    Returns:
      GoogleCloudFunction: Object that represents Google Cloud Function.
    """

    if self._function:
      return self._function
    self._function = function_module.GoogleCloudFunction(  # type: ignore
        self.project_id)
    return self._function  # type: ignore

  @property
  def build(self) -> build_module.GoogleCloudBuild:
    """Get a GoogleCloudBuild object for the project.

    Returns:
      GoogleCloudBuild: Object that represents Google Cloud Build.
    """

    if self._build:
      return self._build
    self._build = build_module.GoogleCloudBuild(  # type: ignore
        self.project_id)
    return self._build  # type: ignore

  @property
  def log(self) -> log_module.GoogleCloudLog:
    """Get a GoogleCloudLog object for the project.

    Returns:
      GoogleCloudLog: Object that represents Google Cloud Logging.
    """

    if self._log:
      return self._log
    self._log = log_module.GoogleCloudLog(  # type: ignore
        self.project_id)
    return self._log  # type: ignore

  @property
<<<<<<< HEAD
  def storage(self) -> 'storage_module.GoogleCloudStorage':
    """Get a GoogleCloudLog object for the project.

    Returns:
      GoogleCloudLog: Object that represents Google Cloud Logging.
    """

    if self._storage:
      return self._storage
    self._storage = storage_module.GoogleCloudStorage(self.project_id)
    return self._storage
=======
  def monitoring(self) -> monitoring_module.GoogleCloudMonitoring:
    """Get a GoogleCloudMonitoring object for the project.

    Returns:
      GoogleCloudMonitoring: Object that represents Google Monitoring.
    """

    if self._monitoring:
      return self._monitoring
    self._monitoring = monitoring_module.GoogleCloudMonitoring(  # type: ignore
        self.project_id)
    return self._monitoring  # type: ignore
>>>>>>> f5ea6c5c
<|MERGE_RESOLUTION|>--- conflicted
+++ resolved
@@ -22,11 +22,8 @@
 import libcloudforensics.providers.gcp.internal.compute as compute_module
 import libcloudforensics.providers.gcp.internal.function as function_module
 import libcloudforensics.providers.gcp.internal.log as log_module
-<<<<<<< HEAD
+import libcloudforensics.providers.gcp.internal.monitoring as monitoring_module
 import libcloudforensics.providers.gcp.internal.storage as storage_module
-=======
-import libcloudforensics.providers.gcp.internal.monitoring as monitoring_module
->>>>>>> f5ea6c5c
 
 
 class GoogleCloudProject:
@@ -57,11 +54,8 @@
     self._function = None
     self._build = None
     self._log = None
-<<<<<<< HEAD
     self._storage = None
-=======
     self._monitoring = None
->>>>>>> f5ea6c5c
 
   @property
   def compute(self) -> compute_module.GoogleCloudCompute:
@@ -120,7 +114,6 @@
     return self._log  # type: ignore
 
   @property
-<<<<<<< HEAD
   def storage(self) -> 'storage_module.GoogleCloudStorage':
     """Get a GoogleCloudLog object for the project.
 
@@ -132,7 +125,8 @@
       return self._storage
     self._storage = storage_module.GoogleCloudStorage(self.project_id)
     return self._storage
-=======
+
+  @property
   def monitoring(self) -> monitoring_module.GoogleCloudMonitoring:
     """Get a GoogleCloudMonitoring object for the project.
 
@@ -144,5 +138,4 @@
       return self._monitoring
     self._monitoring = monitoring_module.GoogleCloudMonitoring(  # type: ignore
         self.project_id)
-    return self._monitoring  # type: ignore
->>>>>>> f5ea6c5c
+    return self._monitoring  # type: ignore