--- conflicted
+++ resolved
@@ -176,41 +176,6 @@
     request = gcs_objects.delete(bucket=bucket, object=object_path)
     request.execute()  # type: Dict[str, Any]
 
-<<<<<<< HEAD
-  def CreateBucket(
-      self,
-      bucket: str,
-      labels: Optional[Dict[str, str]] = None,
-      predefinedacl: Optional[str] = 'private',
-      predefineddefaultobjectacl: Optional[str] = 'private') -> Dict[str, Any]:
-    """Creates a Google Cloud Storage bucket in the current project.
-
-    Args:
-      bucket (str): Name of the desired bucket.
-      labels (Dict): Mapping of key/value strings to be applied as a label
-        to the bucket.
-        Rules for acceptable label values are located at
-        https://cloud.google.com/storage/docs/key-terms#bucket-labels
-      predefinedacl (str): A predefined set of Access Controls
-        to apply to the bucket.
-      predefineddefaultobjectacl (str): A predefined set of Access Controls
-        to apply to the objects in the bucket.
-      Values listed in https://cloud.google.com/storage/docs/json_api/v1/buckets/insert#parameters  # pylint: disable=line-too-long
-
-    Returns:
-      Dict: An API operation object for a Google Cloud Storage bucket.
-           https://cloud.google.com/storage/docs/json_api/v1/buckets#resource
-    """
-    gcs_buckets = self.GcsApi().buckets()
-    body = {'name': bucket, 'labels': labels}
-    request = gcs_buckets.insert(
-        project=self.project_id,
-        predefinedAcl=predefinedacl,
-        predefinedDefaultObjectAcl=predefineddefaultobjectacl,
-        body=body)
-    response = request.execute()  # type: Dict[str, Any]
-    return response
-=======
   def GetBucketSize(self,
                     bucket: str,
                     timeframe: int = 1) -> Dict[str, int]:
@@ -272,4 +237,38 @@
             elif val > ret[bucket]:
               ret[bucket] = val
     return ret
->>>>>>> 42074aac
+
+  def CreateBucket(
+      self,
+      bucket: str,
+      labels: Optional[Dict[str, str]] = None,
+      predefinedacl: Optional[str] = 'private',
+      predefineddefaultobjectacl: Optional[str] = 'private') -> Dict[str, Any]:
+    """Creates a Google Cloud Storage bucket in the current project.
+
+    Args:
+      bucket (str): Name of the desired bucket.
+      labels (Dict): Mapping of key/value strings to be applied as a label
+        to the bucket.
+        Rules for acceptable label values are located at
+        https://cloud.google.com/storage/docs/key-terms#bucket-labels
+      predefinedacl (str): A predefined set of Access Controls
+        to apply to the bucket.
+      predefineddefaultobjectacl (str): A predefined set of Access Controls
+        to apply to the objects in the bucket.
+      Values listed in https://cloud.google.com/storage/docs/json_api/v1/buckets/insert#parameters  # pylint: disable=line-too-long
+
+    Returns:
+      Dict: An API operation object for a Google Cloud Storage bucket.
+           https://cloud.google.com/storage/docs/json_api/v1/buckets#resource
+    """
+    gcs_buckets = self.GcsApi().buckets()
+    body = {'name': bucket, 'labels': labels}
+    request = gcs_buckets.insert(
+        project=self.project_id,
+        predefinedAcl=predefinedacl,
+        predefinedDefaultObjectAcl=predefineddefaultobjectacl,
+        body=body)
+    response = request.execute()  # type: Dict[str, Any]
+    return response
+  