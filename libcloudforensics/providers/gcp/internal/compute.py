# -*- coding: utf-8 -*-
# Copyright 2020 Google Inc.
#
# Licensed under the Apache License, Version 2.0 (the "License");
# you may not use this file except in compliance with the License.
# You may obtain a copy of the License at
#
#      http://www.apache.org/licenses/LICENSE-2.0
#
# Unless required by applicable law or agreed to in writing, software
# distributed under the License is distributed on an "AS IS" BASIS,
# WITHOUT WARRANTIES OR CONDITIONS OF ANY KIND, either express or implied.
# See the License for the specific language governing permissions and
# limitations under the License.
"""Google Compute Engine functionalities."""

# pylint: disable=line-too-long
import os
import re
import subprocess
import time
from collections import defaultdict
from typing import Any, Dict, List, Optional, Tuple, TypeVar, TYPE_CHECKING, Union

from googleapiclient.errors import HttpError

from libcloudforensics.providers.gcp.internal import build
from libcloudforensics.providers.gcp.internal import common
from libcloudforensics.providers.gcp.internal import compute_base_resource
from libcloudforensics.scripts import utils
from libcloudforensics import logging_utils
from libcloudforensics import errors

if TYPE_CHECKING:
  import googleapiclient
# pylint: enable=line-too-long

logging_utils.SetUpLogger(__name__)
logger = logging_utils.GetLogger(__name__)

# Default general purpose machine type used for the forensics VM
DEFAULT_MACHINE_TYPE = 'e2-standard'

# Supported number of cores for the default machine type
# https://cloud.google.com/compute/docs/general-purpose-machines#e2-standard
E2_STANDARD_CPU_CORES = [2, 4, 8, 16, 32]

# Numerical policy_level value for non-hierarchical FW rules
NON_HIERARCHICAL_FW_POLICY_LEVEL = 999

<<<<<<< HEAD
RESOURCE_ID_REGEX = r'^\d{19}$'

ComputeResource = TypeVar(
  'ComputeResource', bound='compute_base_resource.GoogleComputeBaseResource')

=======
# Will only matches IDs as names can't start with a number
# https://cloud.google.com/compute/docs/naming-resources#resource-name-format
RESOURCE_ID_REGEX = r'^\d{19}$'

>>>>>>> 0a655f65

class GoogleCloudCompute(common.GoogleCloudComputeClient):
  """Class representing all Google Cloud Compute objects in a project.

  Attributes:
    project_id: Project name.
    default_zone: Default zone to create new resources in.
  """

  def __init__(
      self, project_id: str, default_zone: Optional[str] = None) -> None:
    """Initialize the Google Compute Resources in a project.

    Args:
      project_id (str): Google Cloud project ID.
      default_zone (str): Optional. Default zone to create new resources in.
          Default is us-central1-f.
    """

    self.project_id = project_id  # type: str
    self.default_zone = default_zone or 'us-central1-f'
    self.default_region = self.default_zone.rsplit('-', 1)[0]
    self._instances = {}  # type: Dict[str, GoogleComputeInstance]
    self._disks = {}  # type: Dict[str, GoogleComputeDisk]
    self._region_disks = {}  # type: Dict[str, GoogleRegionComputeDisk]
    super().__init__(self.project_id)

  def _FindResourceByName(
      self,
      resources: Dict[str, ComputeResource],
      name: str,
      zone: Optional[str] = None
  ) -> ComputeResource:
    """A helper function for finding compute resources by name.

    Args:
      resources: A dict of resources with resource IDs as keys and resource
        objects as values.
      name: The name of the resource to find.
      zone: Optional. The zone containing the resource.

    Returns:
      A subclass of 'compute_base_resource.GoogleComputeBaseResource' depending
        on the resource type.

    Raises:
      ResourceNotFoundError: If the resource name is not found in resources.
      AmbiguousIdentifierError: If name matches multiple resources.
    """

    if zone:
      matches = [resource for resource in resources.values()
                if resource.name == name and resource.zone == zone]
    else:
      matches = [resource for resource in resources.values()
                 if resource.name == name]

    if not matches:
      raise errors.ResourceNotFoundError(
        f'Resource {name} was not found in project {self.project_id}',
        __name__)
    if len(matches) > 1:
      zones = [resource.zone for resource in matches]
      raise errors.AmbiguousIdentifierError(
          f'Multiple resources found matching {name} in zones '
          f'{", ".join(zones)} in project {self.project_id}. Either provide '
          f'a resource ID or a zone argument.', __name__)

    return matches.pop()

  def Instances(self,
                refresh: bool = True) -> Dict[str, 'GoogleComputeInstance']:
    """Get all instances in the project.

    Args:
      refresh (boolean): Optional. Returns refreshed result if True.

    Returns:
      Dict[str, GoogleComputeInstance]: Dictionary mapping instance names
          (str) to their respective GoogleComputeInstance object.
    """
    if not refresh and self._instances:
      return self._instances
    self._instances = self.ListInstances()
    return self._instances

  def Disks(self, refresh: bool = True) -> Dict[str, 'GoogleComputeDisk']:
    """Get all disks in the project.

    Args:
      refresh (boolean): Optional. Returns refreshed result if True.

    Returns:
      Dict[str, GoogleComputeDisk]: Dictionary mapping disk names (str) to
          their respective GoogleComputeDisk object.
    """
    if not refresh and self._disks:
      return self._disks
    self._disks = self.ListDisks()
    return self._disks

  def RegionDisks(
      self,
      refresh: Optional[bool] = True) -> Dict[str, 'GoogleRegionComputeDisk']:
    """Get all regional disks in the project.

    Args:
      refresh: Returns refreshed result if True.

    Returns:
      Dictionary mapping disk names (str) to their respective
        GoogleRegionComputeDisk object.
    """
    if not refresh and self._region_disks:
      return self._region_disks
    self._region_disks = self.ListRegionDisks()
    return self._region_disks

  def ListInstances(self) -> Dict[str, 'GoogleComputeInstance']:
    """List instances in project.

    Returns:
      Dict[str, GoogleComputeInstance]: Dictionary mapping instance names (str)
          to their respective GoogleComputeInstance object.
    """

    instances = {}
    gce_instance_client = self.GceApi().instances() # pylint: disable=no-member
    responses = common.ExecuteRequest(
        gce_instance_client, 'aggregatedList', {'project': self.project_id})

    for response in responses:
      for zone in response['items']:
        try:
          for instance in response['items'][zone]['instances']:
            _, zone = instance['zone'].rsplit('/', 1)
            name = instance['name']
            resource_id = instance['id']
            deletion_protection = instance.get('deletionProtection', False)
            instances[resource_id] = GoogleComputeInstance(
                self.project_id,
                zone,
                name,
                resource_id=resource_id,
                labels=instance.get('labels'),
                deletion_protection=deletion_protection)
        except KeyError:
          pass

    return instances

  def ListMIGSByInstanceName(self, zone: str) -> Dict[str, str]:
    """Gets a mapping from instance names to their managed instance group.

    Args:
      zone (str): The zone in which to list managed instance groups.

    Returns:
      Dict[str, str]: A mapping from instance names to their managed instance
          group.

    Raises:
      RuntimeError: If multiple managed instance groups are found for a single
          instance.
    """
    groups = self.ListMIGS(zone)
    groups_by_instance = {}
    for group_id, instances in groups.items():
      for instance in instances:
        if instance.name in groups_by_instance:
          raise RuntimeError('Multiple managed instance groups for instance')
        groups_by_instance[instance.name] = group_id
    return groups_by_instance

  def ListMIGS(self, zone: str) -> Dict[str, List['GoogleComputeInstance']]:
    """Gets the managed instance groups in a particular zone.

    Returns a dictionary, with as keys the managed instance groups, and as
    values a list of instances belonging to the group.

    Args:
      zone (str): The zone in which to list managed instance groups.

    Returns:
      Dict[str, List[GoogleComputeInstance]]: A mapping from managed instance
          groups to their managed GCE instances.
    """
    groups_client = self.GceApi().instanceGroupManagers() # pylint: disable=no-member
    responses = common.ExecuteRequest(
        groups_client, 'list', {
            'project': self.project_id,
            'zone': zone,
        })

    groups = defaultdict(list)
    for response in responses:
      for group in response.get('items', []):
        instances = self._ListInstancesForMIG(zone, group['name'])
        groups[group['name']].extend(instances)

    return groups

  def _ListInstancesForMIG(self, zone: str,
                           group_id: str) -> List['GoogleComputeInstance']:
    """Gets the list of instances managed by a managed instance group.

    Args:
      zone (str): The zone in which the managed instance group resides.
      group_id (str): The identifier of the managed instance group.

    Returns:
      List[GoogleComputeInstance]: List of GCE instances managed by the
          managed instance group.
    """
    groups_client = self.GceApi().instanceGroupManagers() # pylint: disable=no-member
    responses = common.ExecuteRequest(
        groups_client,
        'listManagedInstances',
        {
            'project': self.project_id,
            'zone': zone,
            'instanceGroupManager': group_id,
        })
    managed_instances = []
    for response in responses:
      for instance in response.get('managedInstances', []):
        # The returned name is a URL, with the instance name at the end
        name = instance['instance'].split('/')[-1]
        instance = GoogleComputeInstance(self.project_id, zone, name)
        managed_instances.append(instance)
    return managed_instances

  def ListDisks(self) -> Dict[str, 'GoogleComputeDisk']:
    """List disks in project.

    Returns:
      Dict[str, GoogleComputeDisk]: Dictionary mapping disk names (str) to
          their respective GoogleComputeDisk object.
    """
    disks = {}
    gce_disk_client = self.GceApi().disks() # pylint: disable=no-member
    responses = common.ExecuteRequest(
        gce_disk_client, 'aggregatedList', {'project': self.project_id})

    for response in responses:
      for zone in response['items']:
        try:
          for disk in response['items'][zone]['disks']:
            _, zone = disk['zone'].rsplit('/', 1)
            name = disk['name']
            disks[name] = GoogleComputeDisk(
                self.project_id, zone, name, labels=disk.get('labels'))
        except KeyError:
          pass

    return disks

  def ListComputeRegions(self) -> List[str]:
    """List Compute regions in the project

    Returns:
      List of all regions.
    """
    gce_regions_client = self.GceApi().regions() # pylint: disable=no-member
    responses = common.ExecuteRequest(
        gce_regions_client, 'list', {'project': self.project_id})
    # Unpack responses, response.get('items') returns a list of regions.
    regions = []
    for response in responses:
      regions.extend(response.get('items', []))
    return [region['name'] for region in regions]

  def ListRegionDisks(self) -> Dict[str, 'GoogleRegionComputeDisk']:
    """List regional disks in project.

    Returns:
      Dictionary mapping disk names (str) to
          their respective GoogleRegionComputeDisk object.
    """
    region_disks = {}
    gce_region_disk_client = self.GceApi().regionDisks() # pylint: disable=no-member
    for region in self.ListComputeRegions():
      responses = common.ExecuteRequest(
          gce_region_disk_client,
          'list', {
              'project': self.project_id, 'region': region
          })
      # unpack responses, response.get('items') returns a list of disks.
      for response in responses:
        disks = response.get('items', [])
        for disk in disks:
          name = disk['name']
          region_disks[name] = GoogleRegionComputeDisk(
              self.project_id, region, name, labels=disk.get('labels'))
    return region_disks

  def GetRegionDisk(self, disk_name: str) -> 'GoogleRegionComputeDisk':
    """Get regional disk in project.

    Regional disks API resource: https://cloud.google.com/compute/docs/reference/rest/v1/regionDisks#resource:-disk  # pylint: disable=line-too-long

    Args:
      disk_name: name of the regional disk to get.

    Returns:
      Regional disk object.

    Raises:
      ResourceNotFoundError: When the specified disk cannot be found in project.
    """
    region_disks = self.RegionDisks()
    try:
      return region_disks[disk_name]
    except KeyError as e:
      raise errors.ResourceNotFoundError(
          'Regional disk {0:s} was not found in project {1:s}'.format(
              disk_name, self.project_id),
          __name__) from e

  def GetInstance(
      self,
      instance_name: str,
      zone: Optional[str] = None) -> 'GoogleComputeInstance':
    """Get instance from project.

    Args:
<<<<<<< HEAD
      instance_name (str): The instance identifier, either instance name or
        instance ID.
=======
      instance_name (str): The instance identifier, can be either an instance
        name or ID.
>>>>>>> 0a655f65

    Returns:
      GoogleComputeInstance: A Google Compute Instance object.

    Raises:
      ResourceNotFoundError: If instance does not exist.
    """

    instances = self.Instances()

    if re.match(RESOURCE_ID_REGEX, instance_name):
<<<<<<< HEAD
      instance = instances.get(instance_name)
    else:
      instance = self._FindResourceByName(instances, instance_name, zone)
=======
      id_match = [instance for instance in instances.values()
                  if instance.resource_id == instance_name]
      instance = id_match.pop() if id_match else None
    else:
      instance = instances.get(instance_name)
>>>>>>> 0a655f65

    if not instance:
      raise errors.ResourceNotFoundError(
          f'Instance {instance_name} was not found in project '
          f'{self.project_id}', __name__)
    return instance

  def GetDisk(self, disk_name: str) -> 'GoogleComputeDisk':
    """Get a GCP disk object.

    Args:
      disk_name (str): Name of the disk.

    Returns:
      GoogleComputeDisk: Disk object.

    Raises:
      ResourceNotFoundError: When the specified disk cannot be found in project.
    """

    disks = self.Disks()
    try:
      return disks[disk_name]
    except KeyError as e:
      raise errors.ResourceNotFoundError(
          'Disk {0:s} was not found in project {1:s}'.format(
              disk_name, self.project_id),
          __name__) from e

  def CreateDiskFromSnapshot(
      self,
      snapshot: 'GoogleComputeSnapshot',
      disk_name: Optional[str] = None,
      disk_name_prefix: Optional[str] = None,
      disk_type: str = 'pd-standard') -> 'GoogleComputeDisk':
    """Create a new disk based on a Snapshot.

    Args:
      snapshot (GoogleComputeSnapshot): Snapshot to use.
      disk_name (str): Optional. String to use as new disk name.
      disk_name_prefix (str): Optional. String to prefix the disk name with.
      disk_type (str): Optional. URL of the disk type resource describing
          which disk type to use to create the disk. Default is pd-standard. Use
          pd-ssd to have a SSD disk. You can list all available disk types by
          running the following command: gcloud compute disk-types list

    Returns:
      GoogleComputeDisk: Google Compute Disk.

    Raises:
      ResourceCreationError: If the disk could not be created.
    """

    if not disk_name:
      disk_name = common.GenerateDiskName(snapshot, disk_name_prefix)
    body = {
        'name':
            disk_name,
        'sourceSnapshot':
            snapshot.GetSourceString(),
        'type':
            'projects/{0:s}/zones/{1:s}/diskTypes/{2:s}'.format(
                self.project_id, self.default_zone, disk_type)
    }
    try:
      gce_disks_client = self.GceApi().disks() # pylint: disable=no-member
      request = gce_disks_client.insert(
          project=self.project_id, zone=self.default_zone, body=body)
      response = request.execute()
    except HttpError as exception:
      if exception.resp.status == 409:
        raise errors.ResourceAlreadyExistsError(
            'Disk {0:s} already exists: {1!s}'.format(disk_name, exception),
            __name__) from exception
      raise errors.ResourceCreationError(
          'Unknown error occurred when creating disk from Snapshot:'
          ' {0!s}'.format(exception),
          __name__) from exception
    self.BlockOperation(response, zone=self.default_zone)
    return GoogleComputeDisk(
        project_id=self.project_id, zone=self.default_zone, name=disk_name)

  def GetMachineTypes(self, machine_type: str,
                      zone: Optional[str] = None) -> Dict[str, Any]:
    """Get selected machineTypes API object in specified zone/project.

    Args:
      machine_type: Name of the machine type.
      zone: Compute zone to get available machine types.

    Returns:
      The selected machineTypes API resource:
      https://cloud.google.com/compute/docs/reference/latest/machineTypes#resource  # pylint: disable=line-too-long

    Raises:
      HttpError if getting machineType object for the given machine-type name fails.
    """

    compute_zone = zone if zone else self.default_zone
    machine_types_client = self.GceApi().machineTypes() # pylint: disable=no-member
    params = {
        'project': self.project_id,
        'zone': compute_zone,
        'machineType': machine_type
    }
    # Safe to unpack, response is not paged.
    return common.ExecuteRequest(machine_types_client, 'get', params)[0]

  def GetDiskTypes(self, disk_type: str,
                   zone: Optional[str] = None) -> Dict[str, Any]:
    """Get selected diskTypes API object in specified zone/project.

    Args:
      disk_type: Name of the disk type.
      zone: Compute zone to get available disk types.

    Returns:
      The selected diskTypes API resource:
      https://cloud.google.com/compute/docs/reference/rest/v1/diskTypes#resource  # pylint: disable=line-too-long

    Raises:
      HttpError if getting diskType object for the given disk-type name fails.
    """

    compute_zone = zone if zone else self.default_zone
    disk_types_client = self.GceApi().diskTypes() # pylint: disable=no-member
    params = {
        'project': self.project_id, 'zone': compute_zone, 'diskType': disk_type
    }
    # Safe to unpack, response is not paged.
    return common.ExecuteRequest(disk_types_client, 'get', params)[0]

  def GetImageFamily(self, image_family: str,
                     project: Optional[str] = None) -> Dict[str, Any]:
    """Get image family API object in specified project.

    Args:
      image_family: Name of the image famiky.
      project: Project to get the image family API object from.

    Returns:
      The selected image family API resource:
      https://cloud.google.com/compute/docs/reference/rest/v1/images/getFromFamily  # pylint: disable=line-too-long

    Raises:
      HttpError if getting image object for the given image family name fails.
    """
    images_client = self.GceApi().images() # pylint: disable=no-member
    params = {'project': project, 'family': image_family}
    # Safe to unpack, response is not paged.
    return common.ExecuteRequest(images_client, 'getFromFamily', params)[0]

  def GetNetwork(self, network_name: str) -> Dict[str, Any]:
    """Get selected network API object in specified project.

    Args:
      network_name: Name of the network.

    Returns:
      The selected network API resource:
      https://cloud.google.com/compute/docs/reference/rest/v1/networks  # pylint: disable=line-too-long

    Raises:
      HttpError if getting network object for the given machine-type name fails.
    """
    networks_client = self.GceApi().networks() # pylint: disable=no-member
    params = {
        'project': self.project_id,
        'network': network_name,
    }
    # Safe to unpack, response is not paged.
    return common.ExecuteRequest(networks_client, 'get', params)[0]

  def CreateInstanceFromRequest(
      self, request_body: Dict[str, str],
      zone: Optional[str] = None) -> 'GoogleComputeInstance':
    """Creates an instance from an instance.insert request body.

    Args:
      request_body: Insert instance request body at
          https://cloud.google.com/compute/docs/reference/rest/v1/instances/insert#request-body  # pylint: disable=line-too-long
      zone: Compute zone to start the instance in, default is self.default_zone.

    Returns:
      Compute instance object.

    Raises:
      ResourceAlreadyExistsError: If an instance with the same name already exists.
      InvalidNameError: If instance name is invalid.
    """
    instance_name = request_body['name']
    if not common.COMPUTE_RFC1035_REGEX.match(instance_name):
      raise errors.InvalidNameError(
          'Instance name {0:s} does not comply with {1:s}.'.format(
              instance_name, common.COMPUTE_RFC1035_REGEX.pattern),
          __name__)
    gce_instance_client = self.GceApi().instances() # pylint: disable=no-member
    compute_zone = zone if zone else self.default_zone
    params = {
        'project': self.project_id, 'zone': compute_zone, 'body': request_body
    }
    # Safe to unpack response is not paged.
    try:
      response = common.ExecuteRequest(gce_instance_client, 'insert', params)[0]
      self.BlockOperation(response, zone=compute_zone)
    except HttpError as e:
      if e.resp.status == 409:
        msg = (
            'An instance with the name {0:s} already exists '
            'in project {1:s}').format(instance_name, self.project_id)
        raise errors.ResourceAlreadyExistsError(msg, __name__) from e
      msg = 'Error while creating instance {0:s}'.format(instance_name)
      raise errors.ResourceCreationError(msg, __name__) from e
    return GoogleComputeInstance(
        project_id=self.project_id, zone=compute_zone, name=instance_name)

  def CreateInstanceFromArguments(  #pylint: disable=too-many-arguments
      self,
      instance_name: str,
      machine_type: str,
      zone: Optional[str] = None,
      boot_disk: Optional['GoogleComputeDisk'] = None,
      boot_disk_type: str = 'pd-standard',
      boot_disk_size: int = 10,
      boot_image_project: str = 'debian-cloud',
      boot_image_family: str = 'debian-10',
      additional_scopes: Optional[List[str]] = None,
      sa_email: Optional[str] = common.DEFAULT_SA_EMAIL,
      metadata: Optional[Dict[str, str]] = None,
      data_disks: Optional[
          List[Union['GoogleComputeDisk',
          'GoogleRegionComputeDisk']]] = None,
      network_name: str = 'default',
      external_ip: bool = True,
      owner_label: bool = True
  ) -> 'GoogleComputeInstance':
    """Create a compute instance.

    If boot_disk is None then a boot disk need to be created using the
    'boot_disk_size', 'cpu_cores', 'image_project' and 'image_family parameters'.

    Args:
      instance_name: Name of the compute instance
      machine_type: A string, name of the machine type.
      zone: Compute zone to start the instance in, default is self.default_zone.
      boot_disk: Boot disk name.
      boot_disk_type: represents persistent disk types, default "pd-standard".
      boot_disk_size: boot disk size in base-2 GB. If you specify a sourceImage,
          which is required for boot disks, the default size is the size
          of the sourceImage, else default is 10 GB.
      boot_image_project: Name of the project where the boot disk image is stored.
      boot_image_family: Name of the image to use to create the boot disk.
      additional_scopes: additional scopes to be provided to the instance. Default
          scopes https://cloud.google.com/compute/docs/access/service-accounts#associating_a_service_account_to_an_instance  # pylint: disable=line-too-long
      sa_email: Service account email in case default service account is not used.
      metadata: A dictionary mapping metadata keys and values.
      data_disks: List of disks to attach to the instance, default mode is READ_ONLY.
      network_name: Name of the VPC network to use, "default" network is default.
      external_ip: True if the instance should have an external IP.
      owner_label: True if the instance should have an owner label.

    Returns:
      Compute instance object.

    Raises:
      ResourceNotFoundError: If boot disk is not found.
      OperationFailedError: If Get operation on boot disk failed.
    """
    compute_zone = zone if zone else self.default_zone
    request_body = {}  # type: Dict[str, Any]
    request_body['name'] = instance_name
    request_body['machineType'] = self.GetMachineTypes(
        machine_type, compute_zone)['selfLink']
    disks = []
    disk_type_resource = self.GetDiskTypes(boot_disk_type, compute_zone)
    image = self.GetImageFamily(boot_image_family, boot_image_project)
    if boot_disk:
      try:
        boot_disk_api_res = boot_disk.GetOperation()
      except HttpError as e:
        if e.resp.status == 404:
          msg = (
              'No compute disk {0:s} found in project {1:s} in zone '
              '{2:s}').format(boot_disk.name, self.project_id, zone)
          raise errors.ResourceNotFoundError(msg, __name__) from e
        raise errors.OperationFailedError(
            'Error while getting {0:s}'.format(boot_disk.name), __name__) from e
      boot_disk_resource = {
          'autoDelete': False,
          'boot': True,
          'deviceName': boot_disk_api_res['name'],
          'mode': 'READ_WRITE',
          'source': boot_disk_api_res['selfLink']
      }
    else:
      boot_disk_resource = {
          'boot': True,
          'autoDelete': True,
          'initializeParams': {
              'diskType': disk_type_resource['selfLink'],
              'sourceImage': image['selfLink'],
              'diskSizeGb': boot_disk_size
          }
      }
    disks.append(boot_disk_resource)
    for disk in data_disks or []:
      disk_api_res = disk.GetOperation()
      disks.append({
          'autoDelete': False,
          'boot': False,
          'deviceName': disk.name,
          'interface': 'SCSI',
          'mode': 'READ_ONLY',
          'source': disk_api_res['selfLink']
      })
    request_body['disks'] = disks
    scopes = common.DEFAULT_COMPUTE_INSTANCE_SCOPE
    if additional_scopes:
      scopes.extend(additional_scopes)
    request_body['serviceAccounts'] = [{'email': sa_email, 'scopes': scopes}]
    if metadata:
      metadata_res = [
          {
              'key': key, 'value': value
          } for key, value in metadata.items()
      ]
      request_body['metadata'] = {'items': metadata_res}
    network_interface = {
        'network':
            self.GetNetwork(network_name)['selfLink'],
        'accessConfigs': [] if not external_ip else [{
            'name': 'External NAT', 'type': 'ONE_TO_ONE_NAT'
        }]
    }
    request_body['networkInterfaces'] = [network_interface]

    # TODO(ramo-j) Better than OS login would be the user authenticated to gcp,
    # but I cannt find a way to determine that.
    try:
      if owner_label and os.getlogin():
        owner = re.sub('[^-_a-z0-9]', '_', os.getlogin())
        request_body['labels'] = [{'owner': owner}]
    except OSError:
      # If run as an automated user, no user can be found.
      pass
    return self.CreateInstanceFromRequest(request_body, compute_zone)

  def GetOrCreateAnalysisVm(
      self,
      vm_name: str,
      boot_disk_size: int = 10,
      disk_type: str = 'pd-standard',
      cpu_cores: int = 4,
      image_project: str = 'ubuntu-os-cloud',
      image_family: str = 'ubuntu-1804-lts',
      packages: Optional[List[str]] = None,
      zone: Optional[str] = None,
      data_disks: Optional[List[Union['GoogleComputeDisk',
                                      'GoogleRegionComputeDisk']]] = None
  ) -> Tuple['GoogleComputeInstance', bool]:
    """Get or create a new virtual machine for analysis purposes.

    If none of the optional parameters are specified, then by default the
    analysis VM that will be created will run Ubuntu 18.04 LTS. A default
    set of forensic tools is also installed (a custom one may be provided
    using the 'packages' argument).

    Args:
      vm_name: Name of the virtual machine.
      boot_disk_size: boot disk size in base-2 GB. If you specify a sourceImage,
          which is required for boot disks, the default size is the size
          of the sourceImage, else default is 10 GB.
      disk_type: URL of the disk type resource describing
          which disk type to use to create the disk. Default is pd-standard. Use
          pd-ssd to have a SSD disk.
      cpu_cores: Number of CPU cores for the virtual machine.
      image_project: Name of the project where the analysis VM
          image is hosted.
      image_family: Name of the image to use to create the
          analysis VM.
      packages: List of packages to install in the VM.
      zone: Compute zone to start the instance in, default is self.default_zone.
      data_disks: List of disks to attach to the instance, default
          mode is READ_ONLY. If the VM already exists, disks will be attached
          to the existing VM.

    Returns:
      A tuple with a virtual machine object and a boolean indicating
          if the virtual machine was created or re-used.

    Raises:
      ResourceCreationError: If virtual machine cannot be found after creation.
    """

    # Re-use instance if it already exists, or create a new one.
    try:
      instance = self.GetInstance(vm_name)

      # Instance exists, attach disks that have not already been attached
      if data_disks:
        disks_to_attach = {disk.name : disk for disk in data_disks}
        attached_disks = instance.ListDisks().keys()
        for attached_disk in attached_disks:
          disks_to_attach.pop(attached_disk, None)
        for disk_to_attach in disks_to_attach.values():
          instance.AttachDisk(disk_to_attach)

      return instance, False
    except errors.ResourceNotFoundError:
      pass
    compute_zone = zone if zone else self.default_zone

    if cpu_cores not in E2_STANDARD_CPU_CORES:
      raise ValueError(
          'Number of requested CPU cores ({0:d}) not available for machine type'
          ' {1:s}'.format(cpu_cores, DEFAULT_MACHINE_TYPE))
    machine_type = '{0:s}-{1:d}'.format(DEFAULT_MACHINE_TYPE, cpu_cores)
    startup_script = utils.ReadStartupScript(utils.FORENSICS_STARTUP_SCRIPT_GCP)

    if packages:
      startup_script = startup_script.replace(
          '${packages[@]}', ' '.join(packages))
    instance = self.CreateInstanceFromArguments(
        vm_name,
        machine_type,
        compute_zone,
        boot_disk_type=disk_type,
        boot_disk_size=boot_disk_size,
        boot_image_project=image_project,
        boot_image_family=image_family,
        data_disks=data_disks,
        metadata={'startup-script': startup_script},
        network_name='default',
        external_ip=True)
    return instance, True

  def ListInstanceByLabels(
      self, labels_filter: Dict[str, str],
      filter_union: bool = True) -> Dict[str, 'GoogleComputeInstance']:
    """List VMs in a project with one/all of the provided labels.

    This will call the _ListByLabel function on an instances() API object
    with the proper labels filter and return a Dict with name and metadata
    for each instance, e.g.:
        {'instance-1': {'zone': 'us-central1-a', 'labels': {'id': '123'}}

    Args:
      labels_filter (Dict[str, str]): A Dict of labels to find e.g.
          {'id': '123'}.
      filter_union (bool): Optional. A Boolean; True to get the union of all
          filters, False to get the intersection.

    Returns:
      Dict[str, GoogleComputeInstance]: Dictionary mapping instances to their
          respective GoogleComputeInstance object.
    """

    instance_service_object = self.GceApi().instances() # pylint: disable=no-member
    return self._ListByLabel(
        labels_filter, instance_service_object, filter_union)

  def ListDiskByLabels(
      self, labels_filter: Dict[str, str],
      filter_union: bool = True) -> Dict[str, 'GoogleComputeDisk']:
    """List Disks in a project with one/all of the provided labels.

    This will call the _ListByLabel function on a disks() API object
    with the proper labels filter and return a Dict with name and metadata
    for each disk, e.g.:
        {'disk-1': {'zone': 'us-central1-a', 'labels': {'id': '123'}}

    Args:
      labels_filter (Dict[str, str]): A Dict of labels to find e.g.
          {'id': '123'}.
      filter_union (bool): Optional. A Boolean; True to get the union of all
          filters, False to get the intersection.

    Returns:
      Dict[str, GoogleComputeDisk]: Dictionary mapping disks to their
          respective GoogleComputeDisk object.
    """

    disk_service_object = self.GceApi().disks() # pylint: disable=no-member
    return self._ListByLabel(labels_filter, disk_service_object, filter_union)

  def ListReservedExternalIps(self, zone: str) -> List[str]:
    """Lists all static external IP addresses that are available to a zone.

    The method first converts the zone to a region,
    and then queries the GCE addresses resource.

    Args:
      zone (str): The zone in which the returned IPs would be available.

    Returns:
      List[str]: The list of available IPs in the specified zone.

    Raises:
      ValueError: If the zone is malformed.
      errors.ResourceNotFoundError: If the request did not succeed.
    """
    # Convert zone to region
    zone_parts = zone.split('-')
    if len(zone_parts) != 3:
      raise ValueError('Invalid zone: {0:s}.'.format(zone))
    region = '-'.join(zone_parts[:-1])
    # Request list of addresses
    addresses_client = self.GceApi().addresses() # pylint: disable=no-member
    params = {'project': self.project_id, 'region': region}
    try:
      responses = common.ExecuteRequest(addresses_client, 'list', params)
    except HttpError as exception:
      message = 'Unable to list external IPs for {0:s}: {1:s}'.format(
          self.project_id, exception.error_details)
      raise errors.ResourceNotFoundError(message, __name__) from exception
    ip_addresses = []
    for response in responses:
      for address in response.get('items', []):
        is_reserved = address['status'] == 'RESERVED'
        is_external = address['addressType'] == 'EXTERNAL'
        if is_reserved and is_external:
          ip_address = address['address']
          ip_addresses.append(ip_address)
    return ip_addresses

  def _ListByLabel(
      self,
      labels_filter: Dict[str, str],
      service_object: 'googleapiclient.discovery.Resource',
      filter_union: bool) -> Dict[str, Any]:
    """List Disks/VMs in a project with one/all of the provided labels.

    Private method used to select different compute resources by labels.

    Args:
      labels_filter (Dict[str, str]): A Dict of labels to find e.g.
          {'id': '123'}.
      service_object (googleapiclient.discovery.Resource): Google Compute Engine
          (Disk | Instance) service object.
      filter_union (bool): A boolean; True to get the union of all filters,
          False to get the intersection.

    Returns:
      Dict[str, GoogleComputeInstance|GoogleComputeDisk]: Dictionary mapping
          instances/disks to their respective GoogleComputeInstance /
          GoogleComputeDisk object.

    Raises:
      TypeError: If filter_union is not of type bool
      RuntimeError: If the operation doesn't complete on GCP.
    """

    if not isinstance(filter_union, bool):
      raise TypeError(
          'Filter_union parameter must be of Type boolean. {0:s} '
          'is an invalid argument.'.format(filter_union))

    # pylint: disable=line-too-long
    resource_dict = {
    }  # type: Dict[str, Union[GoogleComputeInstance, GoogleComputeDisk]]
    # pylint: enable=line-too-long
    filter_expression = ''
    operation = 'AND' if filter_union else 'OR'
    for key, value in labels_filter.items():
      filter_expression += 'labels.{0:s}={1:s} {2:s} '.format(
          key, value, operation)
    filter_expression = filter_expression[:-(len(operation) + 1)]

    request = service_object.aggregatedList(
        project=self.project_id, filter=filter_expression)
    while request is not None:
      response = request.execute()

      for item in response['items'].items():
        region_or_zone_string, resource_scoped_list = item

        if 'warning' not in resource_scoped_list.keys():
          _, zone = region_or_zone_string.rsplit('/', 1)
          # Only one of the following loops will execute since the method is
          # called either with a service object Instances or Disks.
          for resource in resource_scoped_list.get('instances', []):
            name = resource['name']
            resource_dict[name] = GoogleComputeInstance(
                self.project_id, zone, name, labels=resource['labels'])

          for resource in resource_scoped_list.get('disks', []):
            name = resource['name']
            resource_dict[name] = GoogleComputeDisk(
                self.project_id, zone, name, labels=resource['labels'])

      request = service_object.aggregatedList_next(
          previous_request=request, previous_response=response)
    return resource_dict

  def CreateImageFromDisk(
      self, src_disk: 'GoogleComputeDisk',
      name: Optional[str] = None) -> 'GoogleComputeImage':
    """Creates an image from a persistent disk.

    Args:
      src_disk (GoogleComputeDisk): Source disk for the image.
      name (str): Optional. Name of the image to create. Default
          is [src_disk.name]-[TIMESTAMP('%Y%m%d%H%M%S')].

    Returns:
      GoogleComputeImage: A Google Compute Image object.

    Raises:
      InvalidNameError: If the GCE Image name is invalid.
      ResourceCreationError: If the GCE Image cannot be inserted
    """

    if name:
      if not common.REGEX_DISK_NAME.match(name):
        raise errors.InvalidNameError(
            'Image name {0:s} does not comply with {1:s}'.format(
                name, common.REGEX_DISK_NAME.pattern),
            __name__)
      name = name[:common.COMPUTE_NAME_LIMIT]
    else:
      name = common.GenerateUniqueInstanceName(
          src_disk.name, common.COMPUTE_NAME_LIMIT)
    image_body = {
        'name':
            name,
        'sourceDisk':
            'projects/{project_id}/zones/{zone}/disks/{src_disk}'.format(
                project_id=src_disk.project_id,
                zone=src_disk.zone,
                src_disk=src_disk.name)
    }
    gce_image_client = self.GceApi().images() # pylint: disable=no-member
    request = gce_image_client.insert(
        project=self.project_id, body=image_body, forceCreate=True)

    try:
      response = request.execute()
    except HttpError as e:
      if e.resp.status == 409:
        # 409 - Resource already exists.
        # Message is
        #   `The resource 'projects/badcloud-hasher/global/images/<DISK_NAME>'
        #   already exists`
        msg = 'An image with name {0:s} already exists in project {1:s}'.format(
            name, self.project_id)
        raise errors.ResourceAlreadyExistsError(msg, __name__) from e
      msg = 'Error while creating image {0:s}'.format(name)
      raise errors.ResourceCreationError(msg, __name__) from e

    self.BlockOperation(response)
    return GoogleComputeImage(self.project_id, '', name)

  def CreateImageFromGcsTarGz(
      self, gcs_uri: str, name: Optional[str] = None) -> 'GoogleComputeImage':
    """Creates a GCE image from a Gzip compressed Tar archive in GCS.

    Args:
      gcs_uri (str): Path to the compressed image archive
          (image.tar.gz) in Cloud Storage. It must be a gzip compressed
          tar archive with the extension .tar.gz.
          ex: 'https://storage.cloud.google.com/foo/bar.tar.gz'
          'gs://foo/bar.tar.gz'
          'foo/bar.tar.gz'
      name (str): Optional. Name of the image to create. Default
          is [src_disk.name]-[TIMESTAMP('%Y%m%d%H%M%S')].

    Returns:
      GoogleComputeImage: A Google Compute Image object.

    Raises:
      InvalidNameError: If the GCE Image name is invalid.
      ValueError: If the extension of the archived image is invalid.
    """

    if name:
      if not common.REGEX_DISK_NAME.match(name):
        raise errors.InvalidNameError(
            'Image name {0:s} does not comply with {1:s}'.format(
                name, common.REGEX_DISK_NAME.pattern),
            __name__)
      name = name[:common.COMPUTE_NAME_LIMIT]
    else:
      name = common.GenerateUniqueInstanceName(
          'imported-image', common.COMPUTE_NAME_LIMIT)

    if not gcs_uri.lower().endswith('.tar.gz'):
      raise ValueError(
          'Image imported from {0:s} must be a GZIP compressed TAR '
          'archive with the extension: .tar.gz'.format(gcs_uri))
    gcs_uri = os.path.relpath(gcs_uri, 'gs://')
    if not gcs_uri.startswith(common.STORAGE_LINK_URL):
      gcs_uri = os.path.join(common.STORAGE_LINK_URL, gcs_uri)
    image_body = {'name': name, 'rawDisk': {'source': gcs_uri}}
    gce_image_client = self.GceApi().images() # pylint: disable=no-member
    request = gce_image_client.insert(
        project=self.project_id, body=image_body, forceCreate=True)
    response = request.execute()
    self.BlockOperation(response)
    return GoogleComputeImage(self.project_id, '', name)

  def CreateDiskFromImage(
      self,
      src_image: 'GoogleComputeImage',
      zone: str,
      name: Optional[str] = None) -> 'GoogleComputeDisk':
    """Creates a GCE persistent disk from a GCE image.

    Args:
      src_image (GoogleComputeImage): Source image for the disk.
      zone (str): Zone to create the new disk in.
      name (str): Optional. Name of the disk to create. Default
          is [src_image.name]-[TIMESTAMP('%Y%m%d%H%M%S')].

    Returns:
      GoogleComputeDisk: A Google Compute Disk object.

    Raises:
      InvalidNameError: If GCE disk name is invalid.
    """

    if name:
      if not common.REGEX_DISK_NAME.match(name):
        raise errors.InvalidNameError(
            'Disk name {0:s} does not comply with {1:s}'.format(
                name, common.REGEX_DISK_NAME.pattern),
            __name__)
      name = name[:common.COMPUTE_NAME_LIMIT]
    else:
      name = common.GenerateUniqueInstanceName(
          src_image.name, common.COMPUTE_NAME_LIMIT)

    disk_body = {
        'name':
            name,
        'sourceImage':
            'projects/{project_id}/global/images/{src_image}'.format(
                project_id=src_image.project_id, src_image=src_image.name)
    }
    gce_disk_client = self.GceApi().disks() # pylint: disable=no-member
    request = gce_disk_client.insert(
        project=self.project_id, body=disk_body, zone=zone)
    response = request.execute()
    self.BlockOperation(response, zone)
    return GoogleComputeDisk(self.project_id, zone, name)

  def ImportImageFromStorage(self,
                             storage_image_path: str,
                             image_name: Optional[str] = None,
                             bootable: bool = False,
                             os_name: Optional[str] = None,
                             guest_environment: bool = True) -> 'GoogleComputeImage':  # pylint: disable=line-too-long
    """Import GCE image from Cloud storage.

    The import tool supports raw disk images and most virtual disk
    file formats, valid import formats are:
    [raw (dd), qcow2, qcow , vmdk, vdi, vhd, vhdx, qed, vpc].

    Args:
      storage_image_path (str): Path to the source image in Cloud Storage.
      image_name (str): Optional. Name of the imported image,
          default is "imported-image-" appended with a timestamp
          in "%Y%m%d%H%M%S" format.
      bootable (bool): Optional. True if the imported image is bootable.
          Default is False. If True the os_name must be specified.
      os_name (str): Optional. Name of the operating system on the bootable
          image. For supported versions please see:
          https://cloud.google.com/sdk/gcloud/reference/compute/images/import#--os  # pylint: disable=line-too-long
          For known limitations please see:
          https://googlecloudplatform.github.io/compute-image-tools/image-import.html#compatibility-and-known-limitations  # pylint: disable=line-too-long
      guest_environment (bool): Optional. Install Google Guest Environment on a
          bootable image. Relevant only if image is bootable. Default True.

    Returns:
      GoogleComputeImage: A Google Compute Image object.

    Raises:
      ValueError: If bootable is True and os_name not specified.
      InvalidNameError: If imported image name is invalid.
    """

    supported_os = [
        'centos-6',
        'centos-7',
        'centos-8',
        'debian-8',
        'debian-9',
        'opensuse-15',
        'rhel-6',
        'rhel-6-byol',
        'rhel-7',
        'rhel-7-byol',
        'rhel-8',
        'rhel-8-byol',
        'sles-12-byol',
        'sles-15-byol',
        'ubuntu-1404',
        'ubuntu-1604',
        'ubuntu-1804',
        'windows-10-x64-byol',
        'windows-10-x86-byol',
        'windows-2008r2',
        'windows-2008r2-byol',
        'windows-2012',
        'windows-2012-byol',
        'windows-2012r2',
        'windows-2012r2-byol',
        'windows-2016',
        'windows-2016-byol',
        'windows-2019',
        'windows-2019-byol',
        'windows-7-x64-byol',
        'windows-7-x86-byol',
        'windows-8-x64-byol',
        'windows-8-x86-byol'
    ]

    if not bootable:
      img_type = '-data_disk'
    elif not os_name:
      raise ValueError(
          'For bootable images, operating system name'
          ' (os_name) must be specified.')
    elif os_name not in supported_os:
      logger.warning(
          ('Operating system of the imported image is not within the '
           'supported list:\n{0:s}\nFor the up-to-date list please refer '
           'to:\n{1:s}').format(
               ', '.join(supported_os),
               'https://cloud.google.com/sdk/gcloud/reference/compute/images/import#--os'))  # pylint: disable=line-too-long
    else:
      img_type = '-os={0:s}'.format(os_name)
    if image_name:
      if not common.REGEX_DISK_NAME.match(image_name):
        raise errors.InvalidNameError(
            'Imported image name {0:s} does not comply with {1:s}'.format(
                image_name, common.REGEX_DISK_NAME.pattern),
            __name__)
      image_name = image_name[:common.COMPUTE_NAME_LIMIT]
    else:
      image_name = common.GenerateUniqueInstanceName(
          'imported-image', common.COMPUTE_NAME_LIMIT)
    args_list = [
        '-image_name={0:s}'.format(image_name),
        '-source_file={0:s}'.format(storage_image_path),
        '-timeout=86400s',
        '-client_id=api',
        img_type
    ]
    if bootable and not guest_environment:
      args_list.append('-no_guest_environment')
    build_body = {
        'steps': [{
            'args': args_list,
            'name': 'gcr.io/compute-image-tools/gce_vm_image_import:release',
            'env': ['BUILD_ID=$BUILD_ID']
        }],
        'timeout': '86400s',
        'tags': ['gce-daisy', 'gce-daisy-image-import']
    }
    cloud_build = build.GoogleCloudBuild(self.project_id)
    response = cloud_build.CreateBuild(build_body)
    cloud_build.BlockOperation(response)
    logger.info(
        'Image {0:s} imported as GCE image {1:s}.'.format(
            storage_image_path, image_name))
    return GoogleComputeImage(self.project_id, '', image_name)

  def InsertFirewallRule(self, body: Dict[str, Any]) -> None:
    """Insert a firewall rule to the project.

    Args:
      body (Dict): The request body.
          https://googleapis.github.io/google-api-python-client/docs/dyn/compute_v1.firewalls.html#insert  # pylint: disable=line-too-long
    """

    logger.info(
        'Inserting firewall rule {0:s}, '
        'targeting tags: {1!s}.'.format(body['name'], body['targetTags']))
    firewall_client = self.GceApi().firewalls() # pylint: disable=no-member
    request = firewall_client.insert(project=self.project_id, body=body)
    response = request.execute()
    self.BlockOperation(response)


class GoogleComputeInstance(compute_base_resource.GoogleComputeBaseResource):
  """Class representing a Google Compute Engine virtual machine."""

  def GetOperation(self) -> Dict[str, Any]:
    """Get API operation object for the virtual machine.

    Returns:
      Dict: An API operation object for a Google Compute Engine
          virtual machine.
          https://cloud.google.com/compute/docs/reference/rest/v1/instances/get#response-body
    """

    gce_instance_client = self.GceApi().instances() # pylint: disable=no-member
    request = gce_instance_client.get(
        instance=self.name, project=self.project_id, zone=self.zone)
    response = request.execute()  # type: Dict[str, Any]
    return response

  def GetBootDisk(self) -> 'GoogleComputeDisk':
    """Get the virtual machine boot disk.

    Returns:
      GoogleComputeDisk: Disk object.

    Raises:
      ResourceNotFoundError: If no boot disk could be found.
    """

    for disk in self.GetValue('disks'):
      if disk['boot']:
        disk_name = disk['source'].split('/')[-1]
        return GoogleCloudCompute(self.project_id).GetDisk(disk_name=disk_name)
    raise errors.ResourceNotFoundError(
        'Boot disk not found for instance {0:s}'.format(self.name), __name__)

  def GetDisk(self, disk_name: str) -> 'GoogleComputeDisk':
    """Gets a disk attached to this virtual machine disk by name.

    Args:
      disk_name (str): The name of the disk to get.

    Returns:
      GoogleComputeDisk: Disk object.

    Raises:
      ResourceNotFoundError: If disk name is not found among those attached to
          the instance.
    """

    for disk in self.GetValue('disks'):
      if disk['source'].split('/')[-1] == disk_name:
        return GoogleCloudCompute(self.project_id).GetDisk(disk_name=disk_name)
    raise errors.ResourceNotFoundError(
        'Disk {0:s} was not found in instance {1:s}'.format(
            disk_name, self.name),
        __name__)

  def ListDisks(self) -> Dict[str, 'GoogleComputeDisk']:
    """List all disks for the virtual machine.

    Returns:
      Dict[str, GoogleComputeDisk]: Dictionary mapping disk names to their
          respective GoogleComputeDisk object.
    """

    disks = {}
    disk_names = [
        disk['source'].split('/')[-1] for disk in self.GetValue('disks')
    ]
    for name in disk_names:
      disks[name] = self.GetDisk(name)
    return disks

  def _SshConnection(self) -> None:
    """Create an SSH connection to the virtual machine."""

    with open(os.devnull, 'w', encoding='utf-8') as devnull:
      cmd_list = [
          'gcloud',
          'compute',
          '--project',
          self.project_id,
          'ssh',
          '--zone',
          self.zone,
          self.name
      ]
      subprocess.check_call(cmd_list, stderr=devnull)

  def Ssh(self) -> None:
    """Connect to the virtual machine over SSH."""

    max_retries = 100  # times to retry the connection
    retries = 0

    logger.info(self.FormatLogMessage('Connecting to analysis VM over SSH'))

    while retries < max_retries:
      try:
        self._SshConnection()
        break
      except subprocess.CalledProcessError:
        retries += 1
        time.sleep(5)  # seconds between connections

  def AttachDisk(
      self, disk: Union['GoogleComputeDisk', 'GoogleRegionComputeDisk'],
      read_write: bool = False) -> None:
    """Attach a disk to the virtual machine.

    Args:
      disk: Disk to attach.
      read_write: Boolean indicating whether the disk should
          be attached in RW mode. Default is False (read-only).
    """

    mode = 'READ_ONLY'  # Default mode
    if read_write:
      mode = 'READ_WRITE'

    logger.info(
        self.FormatLogMessage(
            'Attaching {0:s} to VM {1:s} in {2:s} mode'.format(
                disk.name, self.name, mode)))

    operation_config = {
        'mode': mode,
        'source': disk.GetSourceString(),
        'deviceName': disk.name,
        'boot': False,
        'autoDelete': False,
    }
    gce_instance_client = self.GceApi().instances() # pylint: disable=no-member
    request = gce_instance_client.attachDisk(
        instance=self.name,
        project=self.project_id,
        zone=self.zone,
        body=operation_config)
    response = request.execute()
    self.BlockOperation(response, zone=self.zone)

  def DetachDisk(self, disk: 'GoogleComputeDisk') -> None:
    """Detach a disk from the virtual machine.

    Args:
      disk (GoogleComputeDisk): Disk to detach.
    """

    gce_instance_client = self.GceApi().instances() # pylint: disable=no-member
    device_name = None
    for disk_dict in self.GetValue('disks'):
      if disk_dict['source'].split('/')[-1] == disk.name:
        device_name = disk_dict['deviceName']
    request = gce_instance_client.detachDisk(
        instance=self.name,
        project=self.project_id,
        zone=self.zone,
        deviceName=device_name)
    response = request.execute()
    self.BlockOperation(response, zone=self.zone)

  def Delete(
      self, delete_disks: bool = False, force_delete: bool = False) -> None:
    """Delete an Instance.

    Args:
      delete_disks (bool): force delete all attached disks (ignores the 'Keep
          when instance is deleted' bit).
      force_delete (bool): force delete the instance, even if deletionProtection
          is set to true.
    """
    if not force_delete and self.deletion_protection:
      logger.warning(
          'This instance is protected against accidental deletion.'
          'To delete it, pass the flag force_delete=True.')
      # We can abort directly since calling the API will fail.
      return

    disks_to_delete = []
    if delete_disks:
      disks_to_delete = [
          disk['source'].split('/')[-1] for disk in self.GetValue('disks')
      ]

    gce_instance_client = self.GceApi().instances() # pylint: disable=no-member

    if force_delete and self.deletion_protection:
      logger.info(
          'Deletion protection detected. Disabling due to '
          'force_delete=True')
      try:
        request = gce_instance_client.setDeletionProtection(
            project=self.project_id,
            zone=self.zone,
            resource=self.name,
            deletionProtection=False)
        response = request.execute()
      except HttpError as exception:
        logger.error(
            'Unable to toggle deleteProtection on instance {0:s}: '
            '{1:s}'.format(self.name, str(exception)))
        raise errors.ResourceDeletionError(
            'Unable to toggle deleteProtection on instance {0:s}: {1!s}'.format(
                self.name, exception),
            __name__) from exception
      self.BlockOperation(response, zone=self.zone)

    logger.info(
        self.FormatLogMessage('Deleting Instance: {0:s}'.format(self.name)))
    try:
      request = gce_instance_client.delete(
          project=self.project_id, instance=self.name, zone=self.zone)
      response = request.execute()
    except HttpError as exception:
      if exception.resp.status == 404:
        logger.warning((
            'Can not find resource {0:s}, it might be already '
            'deleted. API call resulted in the following error: '
            '{1:s}').format(self.name, str(exception)))
      else:
        logger.error((
            'While deleting GCE instance {0:s} the following error occurred: '
            '{1:s}').format(self.name, str(exception)))
        raise errors.ResourceDeletionError(
            'Could not delete instance {0:s}: {1!s}'.format(
                self.name, exception),
            __name__) from exception

    self.BlockOperation(response, zone=self.zone)

    for disk_name in disks_to_delete:
      try:
        disk = GoogleCloudCompute(self.project_id).GetDisk(disk_name=disk_name)
        disk.Delete()
      except (errors.ResourceDeletionError, errors.ResourceNotFoundError):
        logger.info(
            self.FormatLogMessage(
                'Could not find disk: {0:s}, skipping'.format(disk_name)))

  def AssignExternalIp(
      self, net_if: str, ip_addr: Optional[str] = None) -> None:
    """Assigns an external IP to an instance's network interface.

    The instance must not have an IP assigned to the network interface when
    calling this method. If the IP address is specified, it must be one that
    is available to the project.

    Args:
      net_if (str): The instance's network interface to which the IP address
        must be assigned.
      ip_addr (str): Optional. The static IP address that exposes the network
        interface. If None, the assigned IP address will be ephemeral.

    Raises:
      errors.ResourceCreationError: If the assignment did not succeed.
    """
    body = {}
    if ip_addr is not None:
      body['natIP'] = ip_addr
    instances_client = self.GceApi().instances() # pylint: disable=no-member
    params = {
        'project': self.project_id,
        'zone': self.zone,
        'instance': self.name,
        'networkInterface': net_if,
        'body': body
    }
    try:
      # Safe to unpack, as the response is not paged
      response = common.ExecuteRequest(
          instances_client, 'addAccessConfig', params)[0]
    except HttpError as exception:
      message = 'Unable to assign IP to {0:s}: {1:s}'.format(
          self.name, exception.error_details)
      raise errors.ResourceCreationError(message, __name__) from exception
    self.BlockOperation(response, self.zone)

  def RemoveExternalIps(self) -> Dict[str, str]:
    """Removes any external IP of the instance, breaking ongoing connections.

    Note that if the instance's IP address was static, that
    the IP will still belong to the project.

    Returns:
      Dict[str, str]: A mapping from an instance's network
        interfaces to the corresponding removed external IP.

    Raises:
      errors.ResourceDeletionError: If the removal did not succeed.
    """
    external_ip_addresses = {}
    # Iterate through instance's network interfaces, removing
    # all access configurations (NAT)
    instance_info = self.GetOperation()
    for network_interface in instance_info.get('networkInterfaces', []):
      access_configs = network_interface.get('accessConfigs', [])
      if len(access_configs) == 0:
        # No way to access this network interface externally,
        # skip the removal
        continue
      network_interface_name = network_interface['name']
      # From the `get` operation response documentation, for
      # the `networkInterfaces[].accessConfigs[]` field:
      #
      # > Currently, only one access config, ONE_TO_ONE_NAT, is
      #   supported.
      #
      # It is thus safe to access only the first element.
      access_config = access_configs[0]
      access_config_name = access_config['name']
      external_ip_address = access_config['natIP']
      logger.info(
          'Deleting access config for {0:s} (external IP: {1:s})'.format(
              self.name,
              external_ip_address,
          ))
      # Execute the IP address removal by deleting access config
      gce_instance_client = self.GceApi().instances() # pylint: disable=no-member
      params = {
          'project': self.project_id,
          'zone': self.zone,
          'instance': self.name,
          'accessConfig': access_config_name,
          'networkInterface': network_interface_name
      }
      try:
        # Safe to unpack since this response is not paged
        response = common.ExecuteRequest(
            gce_instance_client, 'deleteAccessConfig', params)[0]
      except HttpError as exception:
        message = 'Unable to delete access config for {0:s}: {1:s}'.format(
            self.name, exception.error_details)
        raise errors.ResourceDeletionError(message, __name__) from exception
      self.BlockOperation(response, zone=self.zone)
      # Save deleted external IP address
      external_ip_addresses[network_interface_name] = external_ip_address
    # Return the deleted external IP address for future use
    return external_ip_addresses

  def AbandonFromMIG(self, instance_group: str) -> None:
    """Abandons the instance from the managed instance group.

    Args:
      instance_group (str): The instance group that this instance should
          be abandoned from.

    Raises:
      errors.OperationFailedError: If the request did not succeed.
    """

    def RaiseException(exception: Exception) -> None:
      msg = ('Unable to abandon {0:s} '
             'from managed instance group {1:s}.').format(
                 self.name,
                 instance_group,
             )
      raise errors.OperationFailedError(msg, __name__) from exception

    mig_client = self.GceApi().instanceGroupManagers() # pylint: disable=no-member
    params = {
        'project': self.project_id,
        'zone': self.zone,
        'instanceGroupManager': instance_group,
        'body': {
            'instances': [
                'zones/{0:s}/instances/{1:s}'.format(self.zone, self.name)
            ]
        }
    }

    try:
      op = common.ExecuteRequest(mig_client, 'abandonInstances', params)[0]
    except HttpError as exception:
      RaiseException(exception)

    try:
      self.BlockOperation(op, zone=self.zone)
    except RuntimeError as exception:
      RaiseException(exception)

  def SetTags(self, new_tags: List[str]) -> None:
    """Sets tags for the compute instance.

    Tags are used to configure firewall rules and network routes.

    Args:
      new_tags (List[str]): A list of tags. Each tag must be 1-63
          characters long, and comply with RFC1035.

    Raises:
      InvalidNameError: If the name of the tags does not
          comply with RFC1035.
    """

    logger.info(
        self.FormatLogMessage(
            ', adding tags {0!s} to instance '
            '{1:s}.'.format(new_tags, self.name)))
    for tag in new_tags:
      if not common.COMPUTE_RFC1035_REGEX.match(tag):
        raise errors.InvalidNameError(
            'Network Tag {0:s} does not comply with {1:s}.'.format(
                tag, common.COMPUTE_RFC1035_REGEX.pattern),
            __name__)

    get_operation = self.GetOperation()
    tags_dict = get_operation['tags']
    existing_tags = tags_dict.get('items', [])
    tags_fingerprint = tags_dict['fingerprint']
    tags = existing_tags + new_tags
    request_body = {
        'fingerprint': tags_fingerprint,
        'items': tags,
    }

    gce_instance_client = self.GceApi().instances() # pylint: disable=no-member
    request = gce_instance_client.setTags(
        project=self.project_id,
        zone=self.zone,
        instance=self.name,
        body=request_body)
    response = request.execute()
    self.BlockOperation(response, zone=self.zone)

  def GetPowerState(self) -> str:
    """
    Gets the current power state of the instance.

    As per https://cloud.google.com/compute/docs/reference/rest/v1/instances/get
    this can return one of the following possible values: PROVISIONING, STAGING,
    RUNNING, STOPPING, SUSPENDING, SUSPENDED, REPAIRING, and TERMINATED
    """
    return str(self.GetOperation()['status'])

  def Stop(self) -> None:
    """
    Stops the instance.

    Raises:
      errors.InstanceStateChangeError: If the Stop operation is unsuccessful
    """

    logger.info('Stopping instance "{0:s}"'.format(self.name))
    try:
      gce_instance_client = self.GceApi().instances() # pylint: disable=no-member
      request = gce_instance_client.stop(
          project=self.project_id, instance=self.name, zone=self.zone)
      response = request.execute()
      self.BlockOperation(response, zone=self.zone)
    except HttpError as exception:
      raise errors.InstanceStateChangeError(
          'Could not stop instance: {0:s}'.format(str(exception)), __name__)

  def Start(self) -> None:
    """
    Starts the instance.

    Raises:
      errors.InstanceStateChangeError: If the Start operation is unsuccessful
    """

    logger.info('Starting instance "{0:s}"'.format(self.name))
    try:
      gce_instance_client = self.GceApi().instances() # pylint: disable=no-member
      request = gce_instance_client.start(
          project=self.project_id, instance=self.name, zone=self.zone)
      response = request.execute()
      self.BlockOperation(response, zone=self.zone)
    except HttpError as exception:
      raise errors.InstanceStateChangeError(
          'Could not start instance: {0:s}'.format(str(exception)), __name__)

  def DetachServiceAccount(self) -> None:
    """
    Detach a service account from the instance

    Raises:
      errors.ServiceAccountRemovalError: if en error occurs while
          detaching the service account
    """

    logger.info(
        'Detaching service account from instance "{0:s}"'.format(self.name))
    try:
      gce_instance_client = self.GceApi().instances() # pylint: disable=no-member
      request = gce_instance_client.setServiceAccount(
          project=self.project_id, instance=self.name, zone=self.zone, body={})
      response = request.execute()
      self.BlockOperation(response, zone=self.zone)
    except HttpError as exception:
      raise errors.ServiceAccountRemovalError(
          'Service account detatchment '
          'failure: {0:s}'.format(str(exception)),
          __name__)

  def GetEffectiveFirewalls(self) -> List[Dict[str, Any]]:
    """Get the raw effective firewalls for every interface:
    https://cloud.google.com/compute/docs/reference/rest/v1/instances/getEffectiveFirewalls

    Returns:
      List[Dict[str, Any]]: The effective firewall rules per interface.
    """
    gce_instance_client = self.GceApi().instances() # pylint: disable=no-member
    instance_info = self.GetOperation()
    effective_firewalls = []

    for interface in instance_info.get('networkInterfaces', []):
      interface_name = interface['name']
      request = {
          'project': self.project_id,
          'instance': self.name,
          'zone': self.zone,
          'networkInterface': interface_name
      }
      # Safe to unpack, response not paginated.
      response = common.ExecuteRequest(
          gce_instance_client, 'getEffectiveFirewalls', request)[0]
      effective_firewalls.append({
          'interface_name': interface_name, 'firewalls': response
      })

    return effective_firewalls

  def _NormaliseFirewallL4Config(self, l4config: List[Any]) -> List[Any]:
    """Normalise l4config dict key names that differ between policies and
    firewalls.

    Args:
      l4config List[Any]: the l4config to be normalised

    Returns:
      List[Any]: the normalised l4config"""
    normalised_l4config = []
    for config in l4config:
      normalised = {}
      if 'ipProtocol' in config:
        normalised['ip_protocol'] = config['ipProtocol']
      elif 'IPProtocol' in config:
        normalised['ip_protocol'] = config['IPProtocol']
      if 'ports' in config:
        normalised['ports'] = config['ports']
      normalised_l4config.append(normalised)

    return normalised_l4config

  def _NormaliseFirewalls(self, interface_rules: Dict[str, Any]) -> List[Any]:
    """Normalise firewall policies and VPC firewalls into a common format.

    Args:
      interface_rules: the effective firewalls for an interface.

    Returns:
      List[Dict[str, Any]]: The normalised firewall rules for an interface with
        individual rules in the following format:
        {
          'type': 'policy' or 'firewall',
          'policy_level': int,
          'priority': int,
          'direction': 'INGRESS' or 'EGRESS',
          'l4config': [
            {
              'ip_protocol': str,
              'ports': List[str]
            }]
          'ips': List[str],
          'action': 'allow' or 'deny' or 'goto_next'
        }
    """

    normalised_rules = []
    firewall_policies = interface_rules.get('firewallPolicys', [])
    firewalls = interface_rules.get('firewalls', [])

    for policy_level, policy in enumerate(firewall_policies):
      for rule in policy['rules']:
        is_ingress = rule['direction'] == 'INGRESS'
        normalised_rule = {
            'type':
                'policy',
            'policy_level':
                policy_level,
            'priority':
                rule['priority'],
            'direction':
                rule['direction'],
            'l4config':
                self._NormaliseFirewallL4Config(rule['match']['layer4Configs']),
            'ips': (
                rule['match'].get('srcIpRanges', []) if is_ingress else
                rule['match'].get('destIpRanges', [])
            ),
            'action':
                rule['action']
        }
        normalised_rules.append(normalised_rule)

    for rule in firewalls:
      is_ingress = rule['direction'] == 'INGRESS'
      is_allow = 'allowed' in rule
      normalised_rule = {
          'type':
              'firewall',
          'policy_level':
              NON_HIERARCHICAL_FW_POLICY_LEVEL,
          'priority':
              rule['priority'],
          'direction':
              rule['direction'],
          'l4config':
              self._NormaliseFirewallL4Config(
                  rule['allowed'] if is_allow else rule['denied']),
          'ips': (
              rule.get('sourceRanges', []) if is_ingress else
              rule.get('destinationRanges', [])
          ),
          'action':
              'allow' if is_allow else 'deny'
      }
      normalised_rules.append(normalised_rule)

    return normalised_rules

  def GetNormalisedFirewalls(self) -> List[Dict[str, Any]]:
    """Get normalised effective firewalls for every interface with firewall
    policies and normal VPC firewalls collapsed into a single list.

    Returns:
      List[Dict[str, Any]]: The normalised firewalls per interface.
    """
    effective_firewalls = self.GetEffectiveFirewalls()
    normalised_firewalls = []

    for interface in effective_firewalls:
      normalised_firewalls.append({
          'interface_name': interface['interface_name'],
          'firewalls': self._NormaliseFirewalls(interface['firewalls'])
      })

    return normalised_firewalls

  def GetNatIps(self) -> List[str]:
    """Get the NAT external IPv4 addresses attached to an instance.

    Returns:
      List[str]: a list of IP addresses.
    """
    instance_info = self.GetOperation()
    networks = instance_info.get('networkInterfaces', [])

    nat_ips = []
    for network in networks:
      for config in network.get('accessConfigs', []):
        if 'natIP' in config:
          nat_ips.append(config['natIP'])

    return nat_ips


class GoogleComputeDisk(compute_base_resource.GoogleComputeBaseResource):
  """Class representing a Compute Engine disk."""

  def GetOperation(self) -> Dict[str, Any]:
    """Get API operation object for the disk.

    Returns:
      Dict: An API operation object for a Google Compute Engine disk.
          https://cloud.google.com/compute/docs/reference/rest/v1/disks/get#response-body
    """

    gce_disk_client = self.GceApi().disks() # pylint: disable=no-member
    request = gce_disk_client.get(
        disk=self.name, project=self.project_id, zone=self.zone)
    response = request.execute()  # type: Dict[str, Any]
    return response

  def Snapshot(
      self,
      snapshot_name: Optional[str] = None) -> Tuple['GoogleComputeSnapshot',
                                                    bool]:
    """Create Snapshot of the disk.

    The Snapshot name must comply with the following RegEx:
      - ^(?=.{1,63}$)[a-z]([-a-z0-9]*[a-z0-9])?$

    i.e., it must be between 1 and 63 chars, the first character must be a
    lowercase letter, and all following characters must be a dash, lowercase
    letter, or digit, except the last character, which cannot be a dash.

    Args:
      snapshot_name (str): Optional. Name of the Snapshot.

    Returns:
      GoogleComputeSnapshot: A Snapshot object.
      created: False if the resource existed already.

    Raises:
      InvalidNameError: If the name of the snapshot does not comply with the
          RegEx.
    """

    if not snapshot_name:
      snapshot_name = self.name
    snapshot_name = common.GenerateUniqueInstanceName(
        snapshot_name, common.COMPUTE_NAME_LIMIT)
    if not common.REGEX_DISK_NAME.match(snapshot_name):
      raise errors.InvalidNameError(
          'Snapshot name {0:s} does not comply with {1:s}'.format(
              snapshot_name, common.REGEX_DISK_NAME.pattern),
          __name__)
    logger.info(
        self.FormatLogMessage('New Snapshot: {0:s}'.format(snapshot_name)))
    operation_config = {'name': snapshot_name}
    gce_disk_client = self.GceApi().disks() # pylint: disable=no-member
    request = gce_disk_client.createSnapshot(
        disk=self.name,
        project=self.project_id,
        zone=self.zone,
        body=operation_config)
    created = True
    try:
      response = request.execute()
      self.BlockOperation(response, zone=self.zone)
    except RuntimeError as error:
      if 'already exists' not in str(error):
        raise error
      logger.info('Reusing existing snapshot {0:s}'.format(snapshot_name))
      created = False
    return GoogleComputeSnapshot(disk=self, name=snapshot_name), created

  def Delete(self) -> None:
    """Delete a Disk."""

    gce_disk_client = self.GceApi().disks() # pylint: disable=no-member
    try:
      request = gce_disk_client.delete(
          project=self.project_id, disk=self.name, zone=self.zone)
      request.execute()
    except HttpError as exception:
      if exception.resp.status == 404:
        logger.warning((
            'Can not find resource {0:s}, it might be already '
            'deleted. API call resulted in the following error: '
            '{1:s}').format(self.name, str(exception)))
      else:
        logger.error((
            'While deleting GCE disk {0:s} the following error occurred: '
            '{1:s}').format(self.name, str(exception)))
        raise errors.ResourceDeletionError(
            'Could not delete disk {0:s}: {1!s}'.format(self.name, exception),
            __name__) from exception
    logger.info(self.FormatLogMessage('Deleted Disk: {0:s}'.format(self.name)))

  def GetDiskType(self) -> str:
    """Return the disk type.

    Returns:
      str: The disk type.
    """
    # 'type': https://www.googleapis.com/compute/v1/projects/<>/zones/us
    # -central1-a/diskTypes/pd-standard
    disk_type = self.GetOperation()['type'].split('/')[-1]  # type: str
    return disk_type


class GoogleRegionComputeDisk(compute_base_resource.GoogleComputeBaseResource):
  """Class representing a regional compute disk.

  Attributes:
    project_id: Project ID.
    region: Compute region in which the disk resides.
    name: name of the regional compute disk.
  """

  def __init__(
      self, project_id: str, region: str, name: str, **kwargs: Any) -> None:
    """Initialize the GoogleRegionComputeDisk object.

    Args:
      project_id: Project ID.
      region: Compute region in which the disk resides.
      name: name of the regional compute disk.
    """

    super().__init__(
        project_id=project_id, zone='', name=name, region=region, **kwargs)

  def GetOperation(self) -> Dict[str, Any]:
    """Get API operation object for the regional disk.

    Returns:
      An API operation object for a Google Regional Compute Engine disk.
          https://cloud.google.com/compute/docs/reference/rest/v1/regionDisks/get#response-body  # pylint: disable=line-too-long
    """
    gce_disk_client = self.GceApi().regionDisks() # pylint: disable=no-member
    param = {
        'project': self.project_id, 'region': self.region, 'disk': self.name
    }
    # Safe to unpack, request is not paged
    return common.ExecuteRequest(gce_disk_client, 'get', param)[0]


class GoogleComputeSnapshot(compute_base_resource.GoogleComputeBaseResource):
  """Class representing a Compute Engine Snapshot.

  Attributes:
    disk (GoogleComputeDisk): Disk used for the Snapshot.
  """

  def __init__(self, disk: 'GoogleComputeDisk', name: str) -> None:
    """Initialize the Snapshot object.

    Args:
      disk (GoogleComputeDisk): Disk used for the Snapshot.
      name (str): Name of the Snapshot.
    """

    super().__init__(project_id=disk.project_id, zone=disk.zone, name=name)
    self.disk = disk

  def GetOperation(self) -> Dict[str, Any]:
    """Get API operation object for the Snapshot.

    Returns:
      Dict: An API operation object for a Google Compute Engine Snapshot.
          https://cloud.google.com/compute/docs/reference/rest/v1/snapshots/get#response-body
    """

    gce_snapshot_client = self.GceApi().snapshots() # pylint: disable=no-member
    request = gce_snapshot_client.get(
        snapshot=self.name, project=self.project_id)
    response = request.execute()  # type: Dict[str, Any]
    return response

  def Delete(self) -> None:
    """Delete a Snapshot."""

    logger.info(
        self.FormatLogMessage('Deleting Snapshot: {0:s}'.format(self.name)))
    gce_snapshot_client = self.GceApi().snapshots() # pylint: disable=no-member
    request = gce_snapshot_client.delete(
        project=self.project_id, snapshot=self.name)
    response = request.execute()
    self.BlockOperation(response)


class GoogleComputeImage(compute_base_resource.GoogleComputeBaseResource):
  """Class representing a Compute Engine Image."""

  def GetOperation(self) -> Dict[str, Any]:
    """Get API operation object for the image.

    Returns:
      Dict: Holding an API operation object for a Google Compute Engine Image.
          https://cloud.google.com/compute/docs/reference/rest/v1/images/get#response-body
    """

    gce_image_client = self.GceApi().images() # pylint: disable=no-member
    request = gce_image_client.get(project=self.project_id, image=self.name)
    response = request.execute()  # type: Dict[str, Any]
    return response

  def ExportImage(
      self, gcs_output_folder: str, output_name: Optional[str] = None) -> None:
    """Export compute image to Google Cloud storage.

    Exported image is compressed and stored in .tar.gz format.

    Args:
      gcs_output_folder (str): Folder path of the exported image.
      output_name (str): Optional. Name of the output file. Name will be
          appended with .tar.gz. Default is [image_name].tar.gz.

    Raises:
      InvalidNameError: If exported image name is invalid.
    """

    if output_name:
      if not common.REGEX_DISK_NAME.match(output_name):
        raise errors.InvalidNameError(
            'Exported image name {0:s} does not comply with {1:s}'.format(
                output_name, common.REGEX_DISK_NAME.pattern),
            __name__)
      full_path = '{0:s}.tar.gz'.format(
          os.path.join(gcs_output_folder, output_name))
    else:
      full_path = '{0:s}.tar.gz'.format(
          os.path.join(gcs_output_folder, self.name))
    build_body = {
        'timeout': '86400s',
        'steps': [{
            'args': [
                '-source_image={0:s}'.format(self.name),
                '-destination_uri={0:s}'.format(full_path),
                '-client_id=api',
            ],
            'name': 'gcr.io/compute-image-tools/gce_vm_image_export:release',
            'env': []
        }],
        'tags': ['gce-daisy', 'gce-daisy-image-export']
    }
    cloud_build = build.GoogleCloudBuild(self.project_id)
    response = cloud_build.CreateBuild(build_body)
    cloud_build.BlockOperation(response)
    logger.info('Image {0:s} exported to {1:s}.'.format(self.name, full_path))

  def Delete(self) -> None:
    """Delete Compute Disk Image from a project."""

    gce_image_client = self.GceApi().images() # pylint: disable=no-member
    request = gce_image_client.delete(project=self.project_id, image=self.name)
    response = request.execute()
    self.BlockOperation(response)<|MERGE_RESOLUTION|>--- conflicted
+++ resolved
@@ -48,18 +48,13 @@
 # Numerical policy_level value for non-hierarchical FW rules
 NON_HIERARCHICAL_FW_POLICY_LEVEL = 999
 
-<<<<<<< HEAD
-RESOURCE_ID_REGEX = r'^\d{19}$'
-
-ComputeResource = TypeVar(
-  'ComputeResource', bound='compute_base_resource.GoogleComputeBaseResource')
-
-=======
 # Will only matches IDs as names can't start with a number
 # https://cloud.google.com/compute/docs/naming-resources#resource-name-format
 RESOURCE_ID_REGEX = r'^\d{19}$'
 
->>>>>>> 0a655f65
+ComputeResource = TypeVar(
+  'ComputeResource', bound='compute_base_resource.GoogleComputeBaseResource')
+
 
 class GoogleCloudCompute(common.GoogleCloudComputeClient):
   """Class representing all Google Cloud Compute objects in a project.
@@ -386,13 +381,8 @@
     """Get instance from project.
 
     Args:
-<<<<<<< HEAD
-      instance_name (str): The instance identifier, either instance name or
-        instance ID.
-=======
       instance_name (str): The instance identifier, can be either an instance
         name or ID.
->>>>>>> 0a655f65
 
     Returns:
       GoogleComputeInstance: A Google Compute Instance object.
@@ -404,17 +394,9 @@
     instances = self.Instances()
 
     if re.match(RESOURCE_ID_REGEX, instance_name):
-<<<<<<< HEAD
       instance = instances.get(instance_name)
     else:
       instance = self._FindResourceByName(instances, instance_name, zone)
-=======
-      id_match = [instance for instance in instances.values()
-                  if instance.resource_id == instance_name]
-      instance = id_match.pop() if id_match else None
-    else:
-      instance = instances.get(instance_name)
->>>>>>> 0a655f65
 
     if not instance:
       raise errors.ResourceNotFoundError(
