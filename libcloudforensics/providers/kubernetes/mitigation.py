# -*- coding: utf-8 -*-
# Copyright 2021 Google Inc.
#
# Licensed under the Apache License, Version 2.0 (the "License");
# you may not use this file except in compliance with the License.
# You may obtain a copy of the License at
#
#      http://www.apache.org/licenses/LICENSE-2.0
#
# Unless required by applicable law or agreed to in writing, software
# distributed under the License is distributed on an "AS IS" BASIS,
# WITHOUT WARRANTIES OR CONDITIONS OF ANY KIND, either express or implied.
# See the License for the specific language governing permissions and
# limitations under the License.
"""Mitigation functions to be used in end-to-end functionality."""
from typing import List, Optional

from libcloudforensics import errors
from libcloudforensics.providers.kubernetes import base
from libcloudforensics.providers.kubernetes import cluster as k8s
from libcloudforensics.providers.kubernetes import netpol


def DrainWorkloadNodesFromOtherPods(
    workload: base.K8sWorkload, cordon: bool = True) -> None:
  """Drains a workload's nodes from non-workload pods.

  Args:
    workload (base.K8sWorkload): The workload for which nodes
        must be drained from pods that are not covered by the workload.
    cordon (bool): Optional. Whether or not to cordon the nodes before draining,
        to prevent pods from appearing on the nodes again as it will be marked
        as unschedulable. Defaults to True.
  """
  nodes = workload.GetCoveredNodes()
  if cordon:
    for node in nodes:
      node.Cordon()
  for node in nodes:
    node.Drain(lambda pod: not workload.IsCoveringPod(pod))


def IsolatePodsWithNetworkPolicy(
    cluster: k8s.K8sCluster,
    pods: List[base.K8sPod]) -> Optional[netpol.K8sDenyAllNetworkPolicy]:
  """Isolates pods via a deny-all NetworkPolicy.

  Args:
    cluster (k8s.K8sCluster): The cluster in which to create the deny-all
        policy.
    pods (List[base.K8sPod]): The pods to patch with the labels of the created
        deny-all NetworkPolicy.

  Returns:
    netpol.K8sDenyAllNetworkPolicy: Optional. The deny-all network policy that
        was created to isolate the pods. If no pods were supplied, None is
        returned.

  Raises:
    ValueError: If the pods are not in the same namespace.
    errors.OperationFailedError: If NetworkPolicy is not enabled in the cluster.
  """
  if not pods:
    return None
  if not cluster.IsNetworkPolicyEnabled():
    raise errors.OperationFailedError(
<<<<<<< HEAD
      'NetworkPolicy is not enabled for the cluster. Creating the deny-all '
      'NetworkPolicy will have no effect.',
      __name__)
=======
        'NetworkPolicy is not enabled for the cluster. Creating the deny-all '
        'NetworkPolicy will have no effect.',
        __name__)
>>>>>>> 38142cf3
  if any(pod.namespace != pods[0].namespace for pod in pods):
    raise ValueError('Supplied pods are not in the same namespace.')
  # First create the NetworkPolicy in the workload's namespace
  deny_all_policy = cluster.DenyAllNetworkPolicy(pods[0].namespace)
  deny_all_policy.Create()
  # Tag the pods covered by the workload with the selecting label of the
  # deny-all NetworkPolicy
  for pod in pods:
    pod.AddLabels(deny_all_policy.labels)
  # For all other policies, specify that they are not selecting the pods
  # that are selected by the deny-all policy
  # TODO: Patch other policies

  return deny_all_policy<|MERGE_RESOLUTION|>--- conflicted
+++ resolved
@@ -64,15 +64,9 @@
     return None
   if not cluster.IsNetworkPolicyEnabled():
     raise errors.OperationFailedError(
-<<<<<<< HEAD
-      'NetworkPolicy is not enabled for the cluster. Creating the deny-all '
-      'NetworkPolicy will have no effect.',
-      __name__)
-=======
         'NetworkPolicy is not enabled for the cluster. Creating the deny-all '
         'NetworkPolicy will have no effect.',
         __name__)
->>>>>>> 38142cf3
   if any(pod.namespace != pods[0].namespace for pod in pods):
     raise ValueError('Supplied pods are not in the same namespace.')
   # First create the NetworkPolicy in the workload's namespace
