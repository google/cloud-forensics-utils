# -*- coding: utf-8 -*-
# Copyright 2021 Google Inc.
#
# Licensed under the Apache License, Version 2.0 (the "License");
# you may not use this file except in compliance with the License.
# You may obtain a copy of the License at
#
#      http://www.apache.org/licenses/LICENSE-2.0
#
# Unless required by applicable law or agreed to in writing, software
# distributed under the License is distributed on an "AS IS" BASIS,
# WITHOUT WARRANTIES OR CONDITIONS OF ANY KIND, either express or implied.
# See the License for the specific language governing permissions and
# limitations under the License.
"""Classes for displaying prompts to a user and running their choices."""
import abc
from typing import List, Optional, Callable

from libcloudforensics import logging_utils

logging_utils.SetUpLogger(__name__, no_newline=True)
logger = logging_utils.GetLogger(__name__)

def _Strikethrough(text):
  return ''.join('{0:s}\u0336'.format(char) for char in text)

class PromptOption:
  """Class representing an available option in a prompt.

  Attributes:
    text (str): The text to be displayed for the option.
  """

  def __init__(self,
               text: str,
               *functions: Callable[[], None],
               disables: Optional[List['PromptOption']] = None) -> None:
    """Builds a PromptOption.

    Args:
      text (str): The text to be displayed for this prompt option.
      functions (Callable[[], Any]): The underlying functions of this prompt
          option to called upon execution
    """
    self._text = text
    self._functions = functions
    self._disabled = False
    self._selected = False
    self._to_disable = disables or []

  def Disable(self) -> None:
    """Disables this prompt."""
    self._disabled = True

  def IsDisabled(self) -> bool:
    """Returns True if this prompt is disabled, false otherwise.

    Returns:
      bool: True if this prompt is disabled, false otherwise.
    """
    return self._disabled

  def Select(self) -> None:
    """Selects this prompt, disabling dependent prompts."""
    for option in self._to_disable:
      option.Disable()
    self._selected = True

  def IsSelected(self) -> bool:
    """Returns True if this prompt is selected, false otherwise.

    Returns:
      bool: True if this prompt is selected, false otherwise.
    """
    return self._selected

  def ToText(self) -> str:
    """The text to be displayed for this prompt option."""
    return self._text if not self._disabled else _Strikethrough(self._text)

  def Execute(self) -> None:
    """Executes the underlying functions of this prompt option."""
    for function in self._functions:
      function()

class Prompt(abc.ABC):
  """Class representing a prompt to the user.

  Attributes:
    execution_order (int): A number allowing to specify the priority of this
        prompt, for use in other classes (see PromptSequence).
  """

  def __init__(self, execution_order: int) -> None:
    """Builds a Prompt.

    Args:
      execution_order (int): A number allowing to specify the priority for this
          prompt's execution, for use in other classes.
    """
    self._execution_order = execution_order

  @property
  @abc.abstractmethod
  def options(self) -> List[PromptOption]:
    """"""

  @property
  def execution_order(self) -> int:
    """The priority of this prompt's execution."""
    return self._execution_order

  def Prompt(self) -> None:
    """Displays the available options to the user for selection."""
    selected_option = self.GetOptionFromUser()
    if selected_option is not None:
      selected_option.Select()

  @abc.abstractmethod
  def GetOptionFromUser(self) -> Optional[PromptOption]:
    """"""

  def SelectedOptions(self) -> List[PromptOption]:
    """Returns the optional selected option of this prompt.

    Returns:
<<<<<<< HEAD
      PromptOption: Optional. The PromptOption that the user selected. This may
          be None if this user has not yet been prompted, or if the user the
          user did not pick an option when prompted.
    """
=======
      List[PromptOption]: The PromptOptions that the user selected. This may
        be empty if this user has not yet been prompted, or if the user the user
        did not pick an option when prompted.
    """
    return [option for option in self.options if option.IsSelected()]
>>>>>>> 7c21d18a


class MultiPrompt(Prompt):
  """Class representing a prompt with options to choose from."""

  @property
  def options(self):
    return self._options

  def __init__(self,
               *options: PromptOption,
               execution_order: int = 0) -> None:
    """Builds a MultiPrompt.

    Args:
      options (List[PromptOption]): The list of prompt options to be displayed
          to the user when this prompt is called.
      execution_order (int): The execution priority of this prompt.
<<<<<<< HEAD

    Raises:
      ValueError: If options is not a non-empty list.
=======
>>>>>>> 7c21d18a
    """
    if not options:
      raise ValueError('Expected a non-empty list for options.')
    super().__init__(execution_order)
    self._options = options
    # This attribute is one-based, zero represents no selection
    self._selection = 0

  def GetOptionFromUser(self) -> Optional[PromptOption]:
    """Override of abstract method.

    Prompts the user with options to choose from.
    """
    selection = 0
    while not 0 < selection <= len(self._options):
      for i, option in enumerate(self._options):
<<<<<<< HEAD
        logger.info('{0:d}: {1:s}\n'.format(i + 1, option.text))
      logger.info('Choose one: ')
      selection_raw = input()
=======
        print(i + 1, option.ToText())
      selection_raw = input('Choose one: ')
>>>>>>> 7c21d18a
      if selection_raw.isdecimal():
        selection = int(selection_raw)
    return self._options[selection - 1]


class YesNoPrompt(Prompt):
  """Class representing a prompt expecting a yes or no answer."""

  def __init__(self, option: PromptOption, execution_order: int = 0):
    """Build a YesNoPrompt.

    Args:
      option (PromptOption): The option to display to the user, to which they
          will respond either yes or no.
      execution_order (int): The execution priority of this prompt.
    """
    super().__init__(execution_order)
    self._option = option

  @property
  def options(self) -> List[PromptOption]:
    return [self._option]

  def GetOptionFromUser(self) -> Optional[PromptOption]:
    """Override of abstract method.

    Prompts the user with the option, expecting a yes or no response.
    """
<<<<<<< HEAD
    self._selection = ''
    while self._selection not in ['y', 'n']:
      logger.info('{0:s}\n'.format(self._option.text))
      logger.info('Choose one [y/n]: ')
      self._selection = input().lower()
=======
    selection = ''
    while selection not in ['y', 'n']:
      print(self._option.ToText())
      selection = input('Choose one [y/n]:').lower()
    if selection == 'y':
      return self._option
    else:
      return None
>>>>>>> 7c21d18a


class PromptSequence:
  """Class representing a sequence of prompts to prompt and execute."""

  def __init__(self, *prompts: Prompt):
    """Builds a PromptSequence.

    Args:
      prompts (Prompt): The list of prompts to present to the user. The
          prompting order is specified by the order of these arguments, the
          execution order is determined by the execution_order attribute.
    """
    self._prompts = prompts

  def Run(self) -> None:
    """Presents the prompts of this sequence, and then executes them."""
    for prompt in self._prompts:
      prompt.Prompt()
    for prompt in sorted(self._prompts, key=lambda p: p.execution_order):
<<<<<<< HEAD
      option = prompt.SelectedOption()
      if option:
=======
      options = prompt.SelectedOptions()
      for option in options:
>>>>>>> 7c21d18a
        option.Execute()<|MERGE_RESOLUTION|>--- conflicted
+++ resolved
@@ -28,7 +28,7 @@
   """Class representing an available option in a prompt.
 
   Attributes:
-    text (str): The text to be displayed for the option.
+    text (str): The text description of the prompt option.
   """
 
   def __init__(self,
@@ -38,7 +38,7 @@
     """Builds a PromptOption.
 
     Args:
-      text (str): The text to be displayed for this prompt option.
+      text (str): The text description this prompt option.
       functions (Callable[[], Any]): The underlying functions of this prompt
           option to called upon execution
     """
@@ -48,6 +48,11 @@
     self._selected = False
     self._to_disable = disables or []
 
+  @property
+  def text(self) -> str:
+    """The text description of this PromptOption."""
+    return self._text
+
   def Disable(self) -> None:
     """Disables this prompt."""
     self._disabled = True
@@ -74,9 +79,12 @@
     """
     return self._selected
 
-  def ToText(self) -> str:
+  def ToQuestion(self) -> str:
     """The text to be displayed for this prompt option."""
-    return self._text if not self._disabled else _Strikethrough(self._text)
+    question = '{0:s}?'.format(self._text)
+    if self._disabled:
+      question = _Strikethrough(question)
+    return question
 
   def Execute(self) -> None:
     """Executes the underlying functions of this prompt option."""
@@ -113,29 +121,22 @@
   def Prompt(self) -> None:
     """Displays the available options to the user for selection."""
     selected_option = self.GetOptionFromUser()
-    if selected_option is not None:
+    if selected_option:
       selected_option.Select()
 
   @abc.abstractmethod
   def GetOptionFromUser(self) -> Optional[PromptOption]:
-    """"""
+    """Displays the prompt option questions to the user for them to select."""
 
   def SelectedOptions(self) -> List[PromptOption]:
     """Returns the optional selected option of this prompt.
 
     Returns:
-<<<<<<< HEAD
-      PromptOption: Optional. The PromptOption that the user selected. This may
-          be None if this user has not yet been prompted, or if the user the
+      List[PromptOption]: The PromptOptions that the user selected. This may
+          be empty if this user has not yet been prompted, or if the user the
           user did not pick an option when prompted.
     """
-=======
-      List[PromptOption]: The PromptOptions that the user selected. This may
-        be empty if this user has not yet been prompted, or if the user the user
-        did not pick an option when prompted.
-    """
     return [option for option in self.options if option.IsSelected()]
->>>>>>> 7c21d18a
 
 
 class MultiPrompt(Prompt):
@@ -143,6 +144,7 @@
 
   @property
   def options(self):
+    """Override of abstract property"""
     return self._options
 
   def __init__(self,
@@ -154,19 +156,14 @@
       options (List[PromptOption]): The list of prompt options to be displayed
           to the user when this prompt is called.
       execution_order (int): The execution priority of this prompt.
-<<<<<<< HEAD
 
     Raises:
       ValueError: If options is not a non-empty list.
-=======
->>>>>>> 7c21d18a
     """
     if not options:
       raise ValueError('Expected a non-empty list for options.')
     super().__init__(execution_order)
     self._options = options
-    # This attribute is one-based, zero represents no selection
-    self._selection = 0
 
   def GetOptionFromUser(self) -> Optional[PromptOption]:
     """Override of abstract method.
@@ -176,14 +173,9 @@
     selection = 0
     while not 0 < selection <= len(self._options):
       for i, option in enumerate(self._options):
-<<<<<<< HEAD
-        logger.info('{0:d}: {1:s}\n'.format(i + 1, option.text))
+        logger.info('{0:d}: {1:s}\n'.format(i + 1, option.ToQuestion()))
       logger.info('Choose one: ')
       selection_raw = input()
-=======
-        print(i + 1, option.ToText())
-      selection_raw = input('Choose one: ')
->>>>>>> 7c21d18a
       if selection_raw.isdecimal():
         selection = int(selection_raw)
     return self._options[selection - 1]
@@ -192,7 +184,7 @@
 class YesNoPrompt(Prompt):
   """Class representing a prompt expecting a yes or no answer."""
 
-  def __init__(self, option: PromptOption, execution_order: int = 0):
+  def __init__(self, option: PromptOption, execution_order: int = 0, default_yes: Optional[bool] = None):
     """Build a YesNoPrompt.
 
     Args:
@@ -202,32 +194,44 @@
     """
     super().__init__(execution_order)
     self._option = option
+    self._default_yes = default_yes
 
   @property
   def options(self) -> List[PromptOption]:
+    """Override of abstract property."""
     return [self._option]
+
+  def _ChoicesString(self) -> str:
+    """Returns the display string for options available to the user.
+
+    Returns:
+      str: The yes/no display string, with the default choice capitalized, if
+          default was specified.
+    """
+    if self._default_yes is not None:
+      return '[Y/n]' if self._default_yes else '[y/N]'
+    else:
+      return '[y/n]'
 
   def GetOptionFromUser(self) -> Optional[PromptOption]:
     """Override of abstract method.
 
     Prompts the user with the option, expecting a yes or no response.
     """
-<<<<<<< HEAD
-    self._selection = ''
-    while self._selection not in ['y', 'n']:
-      logger.info('{0:s}\n'.format(self._option.text))
-      logger.info('Choose one [y/n]: ')
-      self._selection = input().lower()
-=======
-    selection = ''
-    while selection not in ['y', 'n']:
-      print(self._option.ToText())
-      selection = input('Choose one [y/n]:').lower()
-    if selection == 'y':
-      return self._option
+    choices = ['y', 'n']
+    if self._default_yes is not None:
+      # A default has been set, user may skip the prompt
+      choices.append('')
+    selection = None
+    while selection not in choices:
+      logger.info('{0:s}\n'.format(self._option.ToQuestion()))
+      logger.info('Choose one {0:s}: '.format(self._ChoicesString()))
+      selection = input().lower()
+    if selection == '':
+      answered_yes = self._default_yes
     else:
-      return None
->>>>>>> 7c21d18a
+      answered_yes = selection == 'y'
+    return self._option if answered_yes else None
 
 
 class PromptSequence:
@@ -243,16 +247,21 @@
     """
     self._prompts = prompts
 
-  def Run(self) -> None:
+  def Run(self, summarize: bool = False) -> None:
     """Presents the prompts of this sequence, and then executes them."""
     for prompt in self._prompts:
       prompt.Prompt()
-    for prompt in sorted(self._prompts, key=lambda p: p.execution_order):
-<<<<<<< HEAD
-      option = prompt.SelectedOption()
-      if option:
-=======
-      options = prompt.SelectedOptions()
-      for option in options:
->>>>>>> 7c21d18a
+    prompts_sorted = sorted(self._prompts, key=lambda p: p.execution_order)
+    if summarize:
+      logger.info('----- Process summary start -----\n')
+      for prompt in prompts_sorted:
+        for option in prompt.SelectedOptions():
+          logger.info('  * {0:s}\n'.format(option.text))
+      logger.info('----- Process summary end -------\n')
+      answer = None
+      while answer != '':
+        logger.info('Is this okay? Press enter to continue with execution: ')
+        answer = input()
+    for prompt in prompts_sorted:
+      for option in prompt.SelectedOptions():
         option.Execute()