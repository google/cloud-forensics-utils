--- conflicted
+++ resolved
@@ -192,11 +192,7 @@
     'kind': 'storage#object',
     'id': 'fake-bucket/foo/fake.img/12345',
     'size': '5555555555',
-<<<<<<< HEAD
-    'md5Hash': 'fakehash',
-=======
     'md5Hash': 'MzFiYWIzY2M0MTJjNGMzNjUyZDMyNWFkYWMwODA5YTEgIGNvdW50MQo=',
->>>>>>> f93520be
 }
 
 MOCK_GCB_BUILDS_CREATE = {
@@ -715,22 +711,7 @@
     get_results = FAKE_GCS.GetObjectMetadata('gs://Fake_Path')
     self.assertEqual(MOCK_GCS_OBJECT_METADATA, get_results)
     self.assertEqual('5555555555', get_results['size'])
-<<<<<<< HEAD
-
-  @typing.no_type_check
-  @mock.patch('libcloudforensics.providers.gcp.internal.storage.GoogleCloudStorage.GcsApi')
-  def testGetMD5Object(self, mock_gcs_api):
-    """Test GCS object MD5 hash."""
-    api_get_object = mock_gcs_api.return_value.objects.return_value.get
-    api_get_object.return_value.execute.return_value = MOCK_GCS_OBJECT_METADATA
-    md5_base64 = FAKE_GCS.GetMD5Object('gs://Fake_Path')
-    self.assertEqual('fakehash', md5_base64)
-    md5_hex = FAKE_GCS.GetMD5Object('gs://Fake_Path', in_hex=True)
-    # '7da91e85ab21' = base64.b64decode('fakehash').hex()
-    self.assertEqual('7da91e85ab21', md5_hex)
-=======
     self.assertEqual('MzFiYWIzY2M0MTJjNGMzNjUyZDMyNWFkYWMwODA5YTEgIGNvdW50MQo=', get_results['md5Hash'])
->>>>>>> f93520be
 
 
 class GoogleCloudBuildeTest(unittest.TestCase):
