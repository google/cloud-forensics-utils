# -*- coding: utf-8 -*-
# Copyright 2020 Google Inc.
#
# Licensed under the Apache License, Version 2.0 (the "License");
# you may not use this file except in compliance with the License.
# You may obtain a copy of the License at
#
#      http://www.apache.org/licenses/LICENSE-2.0
#
# Unless required by applicable law or agreed to in writing, software
# distributed under the License is distributed on an "AS IS" BASIS,
# WITHOUT WARRANTIES OR CONDITIONS OF ANY KIND, either express or implied.
# See the License for the specific language governing permissions and
# limitations under the License.
"""GCP mocks used across tests."""

import re

# pylint: disable=line-too-long
from libcloudforensics.providers.gcp.internal import build as gcp_build
from libcloudforensics.providers.gcp.internal import compute
from libcloudforensics.providers.gcp.internal import project as gcp_project
from libcloudforensics.providers.gcp.internal import log as gcp_log
from libcloudforensics.providers.gcp.internal import monitoring as gcp_monitoring
from libcloudforensics.providers.gcp.internal import storage as gcp_storage
from libcloudforensics.providers.gcp.internal import storagetransfer as gcp_storagetransfer
from libcloudforensics.providers.gcp.internal import cloudsql as gcp_cloudsql
from libcloudforensics.providers.gcp.internal import cloudresourcemanager as gcp_resourcemanager
from libcloudforensics.providers.gcp.internal import serviceusage as gcp_serviceusage
from libcloudforensics.providers.gcp.internal import bigquery as gcp_bigquery
# pylint: enable=line-too-long

FAKE_ANALYSIS_PROJECT = gcp_project.GoogleCloudProject(
    'fake-target-project', 'fake-zone')

FAKE_ANALYSIS_VM = compute.GoogleComputeInstance(
    FAKE_ANALYSIS_PROJECT.project_id, 'fake-zone', 'fake-analysis-vm')

FAKE_IMAGE = compute.GoogleComputeImage(
    FAKE_ANALYSIS_PROJECT.project_id, '', 'fake-image')

# Source project with the instance that needs forensicating
FAKE_SOURCE_PROJECT = gcp_project.GoogleCloudProject(
    'fake-source-project', 'fake-zone')

FAKE_INSTANCE = compute.GoogleComputeInstance(
    FAKE_SOURCE_PROJECT.project_id, 'fake-zone', 'fake-instance',
    resource_id='0123456789012345678')
<<<<<<< HEAD

FAKE_INSTANCE_NAME_DUP = compute.GoogleComputeInstance(
    FAKE_SOURCE_PROJECT.project_id, 'fake-zone2', 'fake-instance',
    resource_id='1234567890123456789')
=======
>>>>>>> 0a655f65

FAKE_DISK = compute.GoogleComputeDisk(
    FAKE_SOURCE_PROJECT.project_id, 'fake-zone', 'fake-disk')

FAKE_BOOT_DISK = compute.GoogleComputeDisk(
    FAKE_SOURCE_PROJECT.project_id, 'fake-zone', 'fake-boot-disk')

FAKE_SNAPSHOT = compute.GoogleComputeSnapshot(
    FAKE_DISK, 'fake-snapshot')

FAKE_SNAPSHOT_LONG_NAME = compute.GoogleComputeSnapshot(
    FAKE_DISK,
    'this-is-a-kind-of-long-fake-snapshot-name-and-is-definitely-over-63-chars')

FAKE_DISK_COPY = compute.GoogleComputeDisk(
    FAKE_SOURCE_PROJECT.project_id, 'fake-zone', 'fake-disk-copy')

FAKE_LOGS = gcp_log.GoogleCloudLog(['fake-target-project'])

FAKE_LOG_LIST = [
    'projects/fake-target-project/logs/GCEGuestAgent',
    'projects/fake-target-project/logs/OSConfigAgent'
]

STARTUP_SCRIPT = 'scripts/startup.sh'

FAKE_LOG_ENTRIES = [{
    'logName': 'test_log',
    'timestamp': '123456789',
    'textPayload': 'insert.compute.create'
}, {
    'logName': 'test_log',
    'timestamp': '123456789',
    'textPayload': 'insert.compute.create'
}]

# pylint: disable=line-too-long
FAKE_NEXT_PAGE_TOKEN = 'abcdefg1234567'
FAKE_GCS = gcp_storage.GoogleCloudStorage('fake-target-project')
FAKE_GCST = gcp_storagetransfer.GoogleCloudStorageTransfer('fake-target-project')
FAKE_GCB = gcp_build.GoogleCloudBuild('fake-target-project')
FAKE_MONITORING = gcp_monitoring.GoogleCloudMonitoring('fake-target-project')
FAKE_CLOUDSQLINSTANCE = gcp_cloudsql.GoogleCloudSQL('fake-target-project')
FAKE_CLOUD_RESOURCE_MANAGER = gcp_resourcemanager.GoogleCloudResourceManager('fake-project')
FAKE_SERVICE_USAGE = gcp_serviceusage.GoogleServiceUsage('fake-project')
FAKE_BIGQUERY = gcp_bigquery.GoogleBigQuery('fake-target-project')
# pylint: enable=line-too-long

# Mock struct to mimic GCP's API responses
MOCK_INSTANCES_AGGREGATED = {
    # See https://cloud.google.com/compute/docs/reference/rest/v1/instances
    # /aggregatedList for complete structure
    'items': {
        0: {
            'instances': [{
                'name': FAKE_INSTANCE.name,
                'zone': '/' + FAKE_INSTANCE.zone,
<<<<<<< HEAD
                'id': '0123456789012345678'
=======
                'id': FAKE_INSTANCE.resource_id
>>>>>>> 0a655f65
            }]
        }
    }
}

# Mock struct to mimic GCP's API responses
MOCK_INSTANCE_ABANDONED = {
    # See https://cloud.google.com/compute/docs/reference/rest/v1/
    # instanceGroupManagers/abandonInstances for complete structure
    'status': 'DONE'
}

# Mock struct to mimic GCP's API responses
MOCK_LOGS_LIST = {
    # See https://cloud.google.com/logging/docs/reference/v2/rest/v2
    # /ListLogsResponse for complete structure
    'logNames': FAKE_LOG_LIST
}

MOCK_LOG_ENTRIES = {
    # See https://cloud.google.com/logging/docs/reference/v2/rest/v2
    # /entries/list/ListLogsResponse for complete structure
    'entries': FAKE_LOG_ENTRIES
}

MOCK_DISKS_AGGREGATED = {
    # See https://cloud.google.com/compute/docs/reference/rest/v1/disks
    # /aggregatedList for complete structure
    'items': {
        0: {
            'disks': [{
                'name': FAKE_BOOT_DISK.name,
                'zone': '/' + FAKE_BOOT_DISK.zone
            }]
        },
        1: {
            'disks': [{
                'name': FAKE_DISK.name,
                'zone': '/' + FAKE_DISK.zone
            }]
        }
    }
}

MOCK_LIST_INSTANCES = {'0123456789012345678': FAKE_INSTANCE}

MOCK_LIST_DISKS = {
    FAKE_DISK.name: FAKE_DISK,
    FAKE_BOOT_DISK.name: FAKE_BOOT_DISK
}

MOCK_GCE_OPERATION_INSTANCES_LABELS_SUCCESS = {
    'items': {
        'zone': {
            'instances': [{
                'name': FAKE_INSTANCE.name,
                'zone': '/' + FAKE_INSTANCE.zone,
                'labels': {
                    'id': '123'
                }
            }]
        }
    }
}

MOCK_GCE_OPERATION_DISKS_LABELS_SUCCESS = {
    'items': {
        'zone': {
            'disks': [{
                'name': FAKE_DISK.name,
                'labels': {
                    'id': '123'
                }
            }, {
                'name': FAKE_BOOT_DISK.name,
                'labels': {
                    'some': 'thing'
                }
            }]
        }
    }
}

MOCK_GCE_OPERATION_LABELS_FAILED = {
    'items': {},
    'warning': {
        'code': 404,
        'message': 'Not Found'
    }
}

# pylint: disable=line-too-long
MOCK_NETWORK_INTERFACES = [
    {
        'network': 'https://www.googleapis.com/compute/v1/projects/fake-project/global/networks/default',
        'subnetwork': 'https://www.googleapis.com/compute/v1/projects/fake-project/regions/fake-region/subnetworks/default',
        'networkIP': '10.1.1.1',
        'name': 'nic0',
        'accessConfigs': [
            {
                'type': 'ONE_TO_ONE_NAT',
                'name': 'External NAT',
                'natIP': '0.0.0.0',
                'networkTier': 'PREMIUM',
                'kind': 'compute#accessConfig'
                }
        ],
        'fingerprint': 'bm9mcGZwZnA=',
        'kind': 'compute#networkInterface'
    }
]

MOCK_GCE_OPERATION_INSTANCES_GET = {
    # See https://cloud.google.com/compute/docs/reference/rest/v1/instances/get
    # for complete structure
    'name':
        FAKE_INSTANCE.name,
    'machineType': 'https://www.googleapis.com/compute/v1/projects/fake-project/zones/us-central1-a/machineTypes/e2-medium',
    'status': 'RUNNING',
    'zone': 'https://www.googleapis.com/compute/v1/projects/ake-project/zones/us-central1-a',
    'disks': [{
        'boot': True,
        'source': '/' + FAKE_BOOT_DISK.name,
        'diskSizeGb': '10'
    }, {
        'boot': False,
        'source': '/' + FAKE_DISK.name,
        'initializeParams': {
            'diskName': FAKE_DISK.name
        }
    }],
    'networkInterfaces': MOCK_NETWORK_INTERFACES,
    'metadata': {
    'fingerprint': 'b4UswdFiBpQ=',
    'items': [
      {
        'key': 'startup-script',
        'value': STARTUP_SCRIPT
      }
    ],
    'kind': 'compute#metadata'
  }
}
# pylint: enable=line-too-long

MOCK_GCS_BUCKETS = {
    'kind':
        'storage#buckets',
    'items': [{
        'kind': 'storage#bucket',
        'id': 'fake-bucket',
        'selfLink': 'https://www.googleapis.com/storage/v1/b/fake-bucket',
        'projectNumber': '123456789',
        'name': 'fake-bucket',
        'timeCreated': '2020-01-01T01:02:03.456Z',
        'updated': '2020-07-09T05:58:11.393Z',
        'metageneration': '8',
        'iamConfiguration': {
            'bucketPolicyOnly': {
                'enabled': True, 'lockedTime': '2020-10-04T05:47:28.721Z'
            },
            'uniformBucketLevelAccess': {
                'enabled': True, 'lockedTime': '2020-10-04T05:47:28.721Z'
            }
        },
        'location': 'US-EAST1',
        'locationType': 'region',
        'defaultEventBasedHold': False,
        'storageClass': 'STANDARD',
        'etag': 'CAg='
    }]
}

MOCK_GCS_OBJECT_METADATA = {
    'kind': 'storage#object',
    'id': 'fake-bucket/foo/fake.img/12345',
    'size': '5555555555',
    'md5Hash': 'MzFiYWIzY2M0MTJjNGMzNjUyZDMyNWFkYWMwODA5YTEgIGNvdW50MQo=',
}

MOCK_GCS_BUCKET_OBJECTS = {
    'items': [
        MOCK_GCS_OBJECT_METADATA
    ]
}

MOCK_GCS_BUCKET_ACLS = {
    'kind': 'storage#bucketAccessControls',
    'items': [
        {
            'kind': 'storage#bucketAccessControl',
            'id': 'test_bucket_1/project-editors-1',
            'bucket': 'test_bucket_1',
            'entity': 'project-editors-1',
            'role': 'OWNER',
        },
        {
            'kind': 'storage#bucketAccessControl',
            'id': 'test_bucket_1/project-owners-1',
            'bucket': 'test_bucket_1',
            'entity': 'project-owners-1',
            'role': 'OWNER',
        }
    ]
}

MOCK_GCS_BUCKET_IAM = {
        'bindings': [{
            'role': 'roles/storage.legacyBucketOwner',
            'members': ['projectEditor:project1', 'projectOwner:project1'],
        }]
}

MOCK_GCB_BUILDS_CREATE = {
    'name': 'operations/build/fake-project/12345',
    'metadata': {
        'build': {
            'id': '12345',
            'timeout': '12345s',
            'projectId': 'fake-project',
            'logsBucket': 'gs://fake-uri',
            "logUrl": "https://fake-url"
        }
    }
}

MOCK_GCB_BUILDS_SUCCESS = {
    'done': True,
    'response': {
        'id': 'fake-id'
    },
    'metadata': {
        'build': {
            'id': '12345',
            'timeout': '12345s',
            'projectId': 'fake-project',
            'logsBucket': 'gs://fake-uri',
            "logUrl": "https://fake-url"
        }
    }
}

MOCK_GCB_BUILDS_FAIL = {
    'done': True,
    'error': {
        'code': 2,
        'message': 'Build failed; check build logs for details'
    },
    'metadata': {
        'build': {
            'id': '12345',
            'timeout': '12345s',
            'projectId': 'fake-project',
            'logsBucket': 'gs://fake-uri',
            "logUrl": "https://fake-url"
        }
    }
}

MOCK_STACKDRIVER_METRIC = 6693417
MOCK_COMPUTE_METRIC = 8093
MOCK_LOGGING_METRIC = 1

MOCK_GCM_METRICS_COUNT = {
    'timeSeries': [{
        'metric': {
            'type': 'serviceruntime.googleapis.com/api/request_count'
        },
        'resource': {
            'type': 'consumed_api',
            'labels': {
                'project_id': 'fake-target-project',
                'service': 'stackdriver.googleapis.com'
            }
        },
        'metricKind': 'DELTA',
        'valueType': 'INT64',
        'points': [{
            'interval': {
                'startTime': '2020-05-18T00:00:00Z',
                'endTime': '2020-06-17T00:00:00Z'
            },
            'value': {
                'int64Value': MOCK_STACKDRIVER_METRIC
            }
        }]
    }, {
        'metric': {
            'type': 'serviceruntime.googleapis.com/api/request_count'
        },
        'resource': {
            'type': 'consumed_api',
            'labels': {
                'service': 'compute.googleapis.com',
                'project_id': 'fake-target-project'
            }
        },
        'metricKind': 'DELTA',
        'valueType': 'INT64',
        'points': [{
            'interval': {
                'startTime': '2020-05-18T00:00:00Z',
                'endTime': '2020-06-17T00:00:00Z'
            },
            'value': {
                'int64Value': MOCK_COMPUTE_METRIC
            }
        }]
    }, {
        'metric': {
            'type': 'serviceruntime.googleapis.com/api/request_count'
        },
        'resource': {
            'type': 'consumed_api',
            'labels': {
                'service': 'logging.googleapis.com',
                'project_id': 'fake-target-project'
            }
        },
        'metricKind': 'DELTA',
        'valueType': 'INT64',
        'points': [{
            'interval': {
                'startTime': '2020-05-18T00:00:00Z',
                'endTime': '2020-06-17T00:00:00Z'
            },
            'value': {
                'int64Value': MOCK_LOGGING_METRIC
            }
        }]
    }],
    'unit': '1'
}

MOCK_GCM_METRICS_BUCKETSIZE = {
  "timeSeries": [
    {
      "metric": {
        "labels": {
          "storage_class": "REGIONAL"
        },
        "type": "storage.googleapis.com/storage/total_bytes"
      },
      "resource": {
        "type": "gcs_bucket",
        "labels": {
          "bucket_name": "test_bucket_1",
          "project_id": "fake-project",
          "location": "us-east1"
        }
      },
      "metricKind": "GAUGE",
      "valueType": "DOUBLE",
      "points": [
        {
          "interval": {
            "startTime": "2021-04-07T00:00:00Z",
            "endTime": "2021-04-07T00:00:00Z"
          },
          "value": {
            "doubleValue": 30
          }
        },
        {
          "interval": {
            "startTime": "2021-04-06T00:05:00Z",
            "endTime": "2021-04-06T00:05:00Z"
          },
          "value": {
            "doubleValue": 60
          }
        }
      ]
    }
  ],
  "unit": "By"
}

MOCK_GCSQL_INSTANCES = {
    'items': [
    {
        'kind': 'sql#instance',
        'state': 'RUNNABLE',
        'databaseVersion': 'MYSQL_5_7',
        'settings': {
            'authorizedGaeApplications': [],
            'tier': 'db',
            'kind': 'sql#settings',
            'availabilityType': '5555',
            'pricingPlan': '66666',
            'replicationType': '777777',
            'activationPolicy': '888888',
            'ipConfiguration': {
                'privateNetwork': 'projects/test/networks/default',
                'authorizedNetworks': [],
                'ipv4Enabled': 'false'
            },
            'locationPreference': {
                'zone': 'as-central1-a',
                'kind': 'sql#locationPreference'
            },
            'dataDiskType': 'HDD',
            'maintenanceWindow': {
                'kind': 'sql#maintenanceWindow',
                'hour': '2',
                'day': '3'
            },
            'backupConfiguration': {
                'startTime': '00:00',
                'kind': 'sql#backupConfiguration',
                'location': 'as',
                'enabled': 'true',
                'binaryLogEnabled': 'true',
                'replicationLogArchivingEnabled': 'false',
                'pointInTimeRecoveryEnabled': 'false'
            },
            'settingsVersion': '0',
            'storageAutoResizeLimit': '0',
            'storageAutoResize': 'true',
            'dataDiskSizeGb': '100000'
        },
        'etag': '99999999999',
        'ipAddresses': [
            {
                'type': 'PRIVATE',
                'ipAddress': '10.0.0.0'
            }
        ],
        'serverCaCert': {
            'kind': 'sql#sslCert',
            'certSerialNumber': '0',
            'cert': '222222222',
            'commonName': '11111111',
            'sha1Fingerprint': '33333333',
            'instance': 'test',
            'createTime': '2020',
            'expirationTime': '2030'
        },
        'instanceType': 'FAKE_INSTANCE',
        'project': 'test',
        'serviceAccountEmailAddress': 'test.com',
        'backendType': 'GEN',
        'selfLink': 'test.com',
        'connectionName': 'test:as-central1:test-mysql',
        'name': 'fake',
        'region': 'as-central1',
        'gceZone': 'as-central1-a'
    }
    ]
}

MOCK_GCM_METRICS_CPU_POINTS = [
    {
        'interval': {
            'startTime': '2021-01-01T00:00:00.000000Z',
            'endTime': '2021-01-01T00:00:00.000000Z'
        },
        'value': {
            'doubleValue': 0.100000000000000000
        }
    }
] * 24 * 7

MOCK_GCM_METRICS_CPU = {
    'timeSeries': [
        {
            'metric': {
                'labels': {
                    'instance_name': 'instance-a'
                },
                'type': 'compute.googleapis.com/instance/cpu/utilization'
            },
            'resource': {
                'type': 'gce_instance',
                'labels': {
                    'instance_id': '0000000000000000001',
                    'zone': 'us-central1-a',
                    'project_id': 'fake-project'
                }
            },
            'metricKind': 'GAUGE',
            'valueType': 'DOUBLE',
            'points': MOCK_GCM_METRICS_CPU_POINTS
        },
        {
            'metric': {
                'labels': {
                    'instance_name': 'instance-b'
                },
                'type': 'compute.googleapis.com/instance/cpu/utilization'
            },
            'resource': {
                'type': 'gce_instance',
                'labels': {
                    'instance_id': '0000000000000000002',
                    'zone': 'us-central1-a',
                    'project_id': 'fake-project'
                }
            },
            'metricKind': 'GAUGE',
            'valueType': 'DOUBLE',
            'points': MOCK_GCM_METRICS_CPU_POINTS
        }
    ],
    'unit': '10^2.%'
}

# See: https://cloud.google.com/compute/docs/reference/rest/v1/disks
REGEX_DISK_NAME = re.compile('^(?=.{1,63}$)[a-z]([-a-z0-9]*[a-z0-9])?$')

# pylint: disable=line-too-long
MOCK_SSH_VERBOSE_STDERR = b"""debug1: SSH2_MSG_SERVICE_ACCEPT received
    debug1: Authentications that can continue: publickey,password,keyboard-interactive
    debug1: Next authentication method: publickey"""

MOCK_STORAGE_TRANSFER_JOB = {
    'name': 'transferJobs/12345',
    'description': 'created_by_cfu',
    'projectId': 'fake-project',
    'transferSpec': {
        'awsS3DataSource': {
            'bucketName': 's3_source_bucket'
        },
        'gcsDataSink': {
            'bucketName': 'gcs_sink_bucket', 'path': 'test_path/'
        },
        'objectConditions': {
            'includePrefixes': ['file.name']
        }
    },
    'schedule': {
        'scheduleStartDate': {
            'year': 2021, 'month': 1, 'day': 1
        },
        'scheduleEndDate': {
            'year': 2021, 'month': 1, 'day': 1
        },
        'endTimeOfDay': {}
    },
    'status': 'ENABLED',
    'creationTime': '2021-01-01T06:47:03.533112128Z',
    'lastModificationTime': '2021-01-01T06:47:03.533112128Z'
}

MOCK_STORAGE_TRANSFER_OPERATION = {
    "operations": [{
        "name": "transferOperations/transferJobs-12345-6789",
        "metadata": {
            "@type":
                "type.googleapis.com/google.storagetransfer.v1.TransferOperation",  # pylint: disable=line-too-long
            "name":
                "transferOperations/transferJobs-12345-6789",
            "projectId":
                "fake-project",
            "transferSpec": {
                "awsS3DataSource": {
                    "bucketName": "s3_source_bucket"
                },
                "gcsDataSink": {
                    "bucketName": "gcs_sink_bucket", 'path': 'test_path/'
                },
                "objectConditions": {
                    "includePrefixes": ['file.name']
                }
            },
            "startTime":
                "2021-01-01T06:00:39.321276602Z",
            "endTime":
                "2021-01-01T06:00:59.938282352Z",
            "status":
                "SUCCESS",
            "counters": {
                "objectsFoundFromSource": "1",
                "bytesFoundFromSource": "30",
                "objectsCopiedToSink": "1",
                "bytesCopiedToSink": "30"
            },
            "transferJobName":
                "transferJobs/12345"
        },
        "done": True,
        "response": {
            "@type": "type.googleapis.com/google.protobuf.Empty"
        }
    }]
}

# pylint: disable=line-too-long
MOCK_EFFECTIVE_FIREWALLS = {
    "firewallPolicys": [
        {
            "name": "111111111111",
            "rules": [
                {
                    "action": "allow",
                    "description": "",
                    "direction": "INGRESS",
                    "kind": "compute#firewallPolicyRule",
                    "match": {
                        "layer4Configs": [
                        {
                            "ipProtocol": "tcp"
                        }
                        ],
                        "srcIpRanges": [
                            "8.8.8.8/24"
                        ]
                    },
                    "priority": 1
                }
            ]
        },
        {
            "name": "222222222222",
            "rules": [
                {
                    "action": "goto_next",
                    "description": "",
                    "direction": "INGRESS",
                    "kind": "compute#firewallPolicyRule",
                    "match": {
                        "layer4Configs": [
                        {
                            "ipProtocol": "tcp"
                        }
                        ],
                        "srcIpRanges": [
                        "8.8.4.4/24"
                        ]
                    },
                    "priority": 1
                }
            ]
        }
    ],
    "firewalls": [
        {
            "allowed": [
                {
                    "IPProtocol": "tcp"
                }
            ],
            "creationTimestamp": "2021-01-01T00:00:00.000+00:00",
            "description": "allow all",
            "direction": "INGRESS",
            "disabled": False,
            "id": "1111111111111111111",
            "kind": "compute#firewall",
            "logConfig": {
                "enable": False
            },
            "name": "default-111111111111111111111111",
            "network": "https://www.googleapis.com/compute/v1/projects/fake-project/global/networks/default",
            "priority": 1000,
            "selfLink": "https://www.googleapis.com/compute/v1/projects/fake-project/global/firewalls/default-111111111111111111111111",
            "sourceRanges": [
                "0.0.0.0/0"
            ]
        }
    ]
}
# pylint: enable=line-too-long

MOCK_CLOUD_RESOURCE_PROJECT = {
    "createTime": "2020-01-01T00:00:00.000Z",
    "displayName": "fake-project",
    "etag": "Tm90IGFuIGV0YWd4eHh4eA==",
    "name": "projects/000000000000",
    "parent": "folders/111111111111",
    "projectId": "fake-project",
    "state": "ACTIVE",
    "updateTime": "2020-01-01T00:00:00.000Z"
  }

MOCK_CLOUD_RESOURCE_FOLDER = {
    "createTime": "2020-01-01T00:00:00.000Z",
    "displayName": "fake-folder",
    "etag": "Tm90IGFuIGV0YWd4eHh4eA==",
    "name": "folders/111111111111",
    "parent": "organizations/222222222222",
    "state": "ACTIVE",
    "updateTime": "2020-01-01T00:00:00.000Z"
}

MOCK_CLOUD_RESOURCE_ORGANIZATION = {
    "createTime": "2020-01-01T00:00:00.000Z",
    "directoryCustomerId": "bm9jdXN0",
    "displayName": "fake-organization.com",
    "etag": "Tm90IGFuIGV0YWd4eHh4eA==",
    "name": "organizations/222222222222",
    "state": "ACTIVE",
    "updateTime": "2020-01-01T00:00:00.000Z"
}

# pylint: disable=line-too-long
MOCK_ENABLED_SERVICES = [
    {
        "services": [
            {
                "config": {
                    "name": "bigquery.googleapis.com",
                    "title": "BigQuery API"
                },
                "name": "projects/000000000000/services/bigquery.googleapis.com",
                "state": "ENABLED"
            },
            {
                "config": {
                    "name": "cloudapis.googleapis.com",
                    "title": "Google Cloud APIs"
                },
                "name": "projects/000000000000/services/cloudapis.googleapis.com",
                "state": "ENABLED"
            },
            {
                "config": {
                    "name": "compute.googleapis.com",
                    "title": "Compute Engine API"
                },
                "name": "projects/000000000000/services/compute.googleapis.com",
                "state": "ENABLED"
            }
        ]
    }
]

MOCK_COMPUTE_NETWORK = {
  "id": "3640003993983414",
  "creationTimestamp": "2019-11-15T02:42:01.395-08:00",
  "name": "fake_network",
  "description": "Default network for the project",
  "selfLink": "https://www.googleapis.com/compute/v1/projects/fake-project/global/networks/default",
  "autoCreateSubnetworks": True,
  "subnetworks": [
    "https://www.googleapis.com/compute/v1/projects/fake-project/regions/us-central1/subnetworks/default",
    "https://www.googleapis.com/compute/v1/projects/fake-project/regions/europe-north1/subnetworks/default",
    "https://www.googleapis.com/compute/v1/projects/fake-project/regions/europe-west3/subnetworks/default"
  ],
  "routingConfig": {
    "routingMode": "REGIONAL"
  },
  "kind": "compute#network"
}

MOCK_MACHINE_TYPES = {
  "id": "801030",
  "creationTimestamp": "1969-12-31T16:00:00.000-08:00",
  "name": "c2-standard-30",
  "description": "Compute Optimized: 30 vCPUs, 120 GB RAM",
  "guestCpus": 30,
  "memoryMb": 122880,
  "imageSpaceGb": 0,
  "maximumPersistentDisks": 128,
  "maximumPersistentDisksSizeGb": "263168",
  "zone": "us-central1-a",
  "selfLink": "https://www.googleapis.com/compute/v1/projects/eids-disk-cleaner-test/zones/us-central1-a/machineTypes/c2-standard-30",
  "isSharedCpu": False,
  "kind": "compute#machineType"
}

MOCK_DISK_TYPES = {
  "creationTimestamp": "1969-12-31T16:00:00.000-08:00",
  "name": "pd-standard",
  "description": "Standard Persistent Disk",
  "validDiskSize": "10GB-65536GB",
  "zone": "https://www.googleapis.com/compute/v1/projects/eids-disk-cleaner-test/zones/us-central1-a",
  "selfLink": "https://www.googleapis.com/compute/v1/projects/eids-disk-cleaner-test/zones/us-central1-a/diskTypes/pd-standard",
  "defaultDiskSizeGb": "500",
  "kind": "compute#diskType"
}

MOCK_COMPUTE_IMAGE = {
  "id": "2427010555319344057",
  "creationTimestamp": "2021-09-16T08:40:06.506-07:00",
  "name": "debian-10-buster-v20210916",
  "description": "Debian, Debian GNU/Linux, 10 (buster), amd64 built on 20210916, supports Shielded VM features",
  "sourceType": "RAW",
  "rawDisk": {
    "source": "",
    "containerType": "TAR"
  },
  "status": "READY",
  "archiveSizeBytes": "1180353600",
  "diskSizeGb": "10",
  "licenses": [
    "https://www.googleapis.com/compute/v1/projects/debian-cloud/global/licenses/debian-10-buster"
  ],
  "family": "debian-10",
  "selfLink": "https://www.googleapis.com/compute/v1/projects/debian-cloud/global/images/debian-10-buster-v20210916",
  "labelFingerprint": "42WmSpB8rSM=",
  "guestOsFeatures": [
    {
      "type": "UEFI_COMPATIBLE"
    },
    {
      "type": "VIRTIO_SCSI_MULTIQUEUE"
    }
  ],
  "licenseCodes": [
    "5543610867827062957"
  ],
  "storageLocations": [
    "eu",
    "asia",
    "us"
  ],
  "kind": "compute#image"
}

MOCK_BIGQUERY_JOBS = {
	"etag": "ABCde1FGHiJklmn23op4rs==",
	"kind": "bigquery#jobList",
	"jobs": [{
		"id": "fake-target-project:europe-west1.bquxjob_12345678_abcdefghij1k",
		"kind": "bigquery#job",
		"jobReference": {
			"projectId": "fake-target-project",
			"jobId": "bquxjob_12345678_abcdefghij1k",
			"location": "europe-west1"
		},
		"state": "DONE",
		"statistics": {
			"creationTime": "1640804415278",
			"startTime": "1640804415351",
			"endTime": "1640804415457",
			"totalBytesProcessed": "0",
			"query": {
				"totalBytesProcessed": "0",
				"totalBytesBilled": "0",
				"cacheHit": True,
				"statementType": "SELECT"
			}
		},
		"configuration": {
			"query": {
				"query": "SELECT * FROM `fake-target-project.fake-target-project-dataset.fake-target-project-table`",
				"destinationTable": {
					"projectId": "fake-target-project",
					"datasetId": "_1a2b34c567890d1efghi2j345678kl9012mn34c5",
					"tableId": "anona1234c5d67890123efg45678hij90kl23mnoprst"
				},
				"writeDisposition": "WRITE_TRUNCATE",
				"priority": "INTERACTIVE",
				"useLegacySql": False
			},
			"jobType": "QUERY"
		},
		"status": {
			"state": "DONE"
		},
		"user_email": "fake-user-email@test.com"
	}]
}

MOCK_IAM_POLICY = {
  "version": 1,
  "etag": "bm90X2V0YWc=",
  "bindings": [
    {
      "role": "roles/cloudbuild.builds.builder",
      "members": [
        "serviceAccount:012345678901@cloudbuild.gserviceaccount.com"
      ]
    },
    {
      "role": "roles/owner",
      "members": [
        "serviceAccount:fake_sa@fake-project.iam.gserviceaccount.com",
        "user:fakeaccount@fakedomain.com"
      ]
    }
  ]
}<|MERGE_RESOLUTION|>--- conflicted
+++ resolved
@@ -46,13 +46,10 @@
 FAKE_INSTANCE = compute.GoogleComputeInstance(
     FAKE_SOURCE_PROJECT.project_id, 'fake-zone', 'fake-instance',
     resource_id='0123456789012345678')
-<<<<<<< HEAD
 
 FAKE_INSTANCE_NAME_DUP = compute.GoogleComputeInstance(
     FAKE_SOURCE_PROJECT.project_id, 'fake-zone2', 'fake-instance',
     resource_id='1234567890123456789')
-=======
->>>>>>> 0a655f65
 
 FAKE_DISK = compute.GoogleComputeDisk(
     FAKE_SOURCE_PROJECT.project_id, 'fake-zone', 'fake-disk')
@@ -110,11 +107,7 @@
             'instances': [{
                 'name': FAKE_INSTANCE.name,
                 'zone': '/' + FAKE_INSTANCE.zone,
-<<<<<<< HEAD
-                'id': '0123456789012345678'
-=======
                 'id': FAKE_INSTANCE.resource_id
->>>>>>> 0a655f65
             }]
         }
     }
