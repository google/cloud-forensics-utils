--- conflicted
+++ resolved
@@ -66,20 +66,11 @@
     args (argparse.Namespace): Arguments from ArgumentParser.
   """
 
-<<<<<<< HEAD
-  disk = forensics.CreateDiskCopy(
-      args.project,
-      args.dstproject,
-      args.instancename,
-      args.zone,
-      disk_name=args.disk_name)
-=======
   disk = forensics.CreateDiskCopy(args.project,
                                   args.dst_project,
                                   args.instance_name,
                                   args.zone,
                                   disk_name=args.disk_name)
->>>>>>> f5ea6c5c
 
   print('Disk copy completed.')
   print('Name: {0:s}'.format(disk.name))
@@ -111,7 +102,6 @@
     print(json.dumps(line))
 
 
-<<<<<<< HEAD
 def CreateDiskFromGCSImage(args: 'argparse.Namespace') -> None:
   """Creates GCE persistent disk from image in GCS.
 
@@ -128,7 +118,8 @@
   print('Zone: {0:s}'.format(result['zone']))
   print('size in bytes: {0:s}'.format(result['bytes_count']))
   print('MD5 hash of source image in hex: {0:s}'.format(result['md5Hash']))
-=======
+
+
 def StartAnalysisVm(args: 'argparse.Namespace') -> None:
   """Start forensic analysis VM.
 
@@ -168,5 +159,4 @@
   print('Found {0:d} APIs:'.format(len(results)))
   sorted_apis = sorted(results.items(), key=lambda x: x[1], reverse=True)
   for apiname, usage in sorted_apis:
-    print('{}: {}'.format(apiname, usage))
->>>>>>> f5ea6c5c
+    print('{}: {}'.format(apiname, usage))