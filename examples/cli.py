--- conflicted
+++ resolved
@@ -17,11 +17,7 @@
 """CLI tools for libcloudforensics"""
 
 import argparse
-<<<<<<< HEAD
-from typing import Tuple, List, Optional
-=======
 import sys
->>>>>>> f5ea6c5c
 
 from typing import Tuple, List, Optional
 from examples import aws_cli, gcp_cli
@@ -37,17 +33,13 @@
     },
     'gcp': {
         'copydisk': gcp_cli.CreateDiskCopy,
+        'creatediskgcs': gcp_cli.CreateDiskFromGCSImage,
+        'listdisks': gcp_cli.ListDisks,
         'listinstances': gcp_cli.ListInstances,
-        'listdisks': gcp_cli.ListDisks,
         'listlogs': gcp_cli.ListLogs,
+        'listservices': gcp_cli.ListServices,
         'querylogs': gcp_cli.QueryLogs,
-<<<<<<< HEAD
-        'listlogs': gcp_cli.ListLogs,
-        'creatediskgcs': gcp_cli.CreateDiskFromGCSImage,
-=======
-        'listservices': gcp_cli.ListServices,
         'startvm': gcp_cli.StartAnalysisVm
->>>>>>> f5ea6c5c
     }
 }
 
@@ -108,57 +100,6 @@
       help='The AWS zone in which resources are '
       'located, e.g. us-east-2b')
   aws_subparsers = aws_parser.add_subparsers()
-<<<<<<< HEAD
-  AddParser(
-      'aws',
-      aws_subparsers,
-      'listinstances',
-      'List EC2 instances in AWS account.')
-  AddParser(
-      'aws', aws_subparsers, 'listdisks', 'List EBS volumes in AWS account.')
-  AddParser(
-      'aws',
-      aws_subparsers,
-      'copydisk',
-      'Create an AWS volume copy.',
-      args=[(
-          '--dst_zone',
-          'The AWS zone in which to copy the volume. By '
-          'default this is the same as "zone".',
-          None), ('--instance_id', 'The AWS unique instance ID', None),
-            (
-                '--volume_id',
-                'The AWS unique volume ID of the volume to '
-                'copy. If none specified, then --instance_id '
-                'must be specified and the boot volume of the '
-                'AWS instance will be copied.',
-                None),
-            (
-                '--src_profile',
-                'The name of the profile for the source '
-                'account, as defined in the AWS credentials '
-                'file.',
-                None),
-            (
-                '--dst_profile',
-                'The name of the profile for the destination '
-                'account, as defined in the AWS credentials '
-                'file.',
-                None),
-            (
-                '--tags',
-                'A string dictionary of tags to add to the volume '
-                'copy. ',
-                None)])
-  AddParser(
-      'aws',
-      aws_subparsers,
-      'querylogs',
-      'Query AWS CloudTrail logs',
-      args=[('--filter', 'Query filter: \'value,key\'', ''),
-            ('--start', 'Start date for query (2020-05-01 11:13:00)', None),
-            ('--end', 'End date for query (2020-05-01 11:13:00)', None)])
-=======
   AddParser('aws', aws_subparsers, 'listinstances',
             'List EC2 instances in AWS account.')
   AddParser('aws', aws_subparsers, 'listdisks',
@@ -202,53 +143,10 @@
             args=[
                 ('--filter', 'Filter to apply to Name of AMI image.', None),
             ])
->>>>>>> f5ea6c5c
 
   # GCP parser options
   gcp_parser.add_argument('project', help='GCP project ID.')
   gcp_subparsers = gcp_parser.add_subparsers()
-<<<<<<< HEAD
-  AddParser(
-      'gcp',
-      gcp_subparsers,
-      'listinstances',
-      'List GCE instances in GCP project.')
-  AddParser(
-      'gcp', gcp_subparsers, 'listdisks', 'List GCE disks in GCP project.')
-  AddParser(
-      'gcp',
-      gcp_subparsers,
-      'copydisk',
-      'Create a GCP disk copy.',
-      args=[('dst_project', 'Destination GCP project.', ''),
-            ('instance_name', 'Name of the instance to copy disk from.', ''),
-            ('zone', 'Zone to create the disk in.', ''),
-            (
-                '--disk_name',
-                'Name of the disk to copy. If None, the boot '
-                'disk of the instance will be copied.',
-                None)])
-  AddParser(
-      'gcp',
-      gcp_subparsers,
-      'querylogs',
-      'Query GCP logs.',
-      args=[('--filter', 'Query filter.', None)])
-  AddParser('gcp', gcp_subparsers, 'listlogs', 'List GCP logs for a project.')
-  AddParser(
-      'gcp',
-      gcp_subparsers,
-      'creatediskgcs',
-      'Creates GCE persistent '
-      'disk from image in GCS.',
-      args=[('gcs_path', 'Path to the source image in GCS.', ''),
-            ('zone', 'Zone to create the disk in.', ''),
-            (
-                '--disk_name',
-                'Name of the disk to create. If None, name '
-                'will be printed at the end.',
-                None)])
-=======
   AddParser('gcp', gcp_subparsers, 'listinstances',
             'List GCE instances in GCP project.')
   AddParser('gcp', gcp_subparsers, 'listdisks',
@@ -280,7 +178,14 @@
   AddParser('gcp', gcp_subparsers, 'listlogs', 'List GCP logs for a project.')
   AddParser('gcp', gcp_subparsers, 'listservices',
             'List active services for a project.')
->>>>>>> f5ea6c5c
+  AddParser('gcp', gcp_subparsers, 'creatediskgcs', 'Creates GCE persistent '
+                                                    'disk from image in GCS.',
+            args=[('gcs_path', 'Path to the source image in GCS.', ''),
+                  ('zone', 'Zone to create the disk in.', ''),
+                  ('--disk_name',
+                   'Name of the disk to create. If None, name '
+                   'will be printed at the end.',
+                   None)])
 
   if len(sys.argv) == 1:
     parser.print_help()
