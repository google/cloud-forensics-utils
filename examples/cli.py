--- conflicted
+++ resolved
@@ -37,12 +37,8 @@
         'listdisks': gcp_cli.ListDisks,
         'listlogs': gcp_cli.ListLogs,
         'querylogs': gcp_cli.QueryLogs,
-<<<<<<< HEAD
-        'listlogs': gcp_cli.ListLogs,
         'listservices': gcp_cli.ListServices
-=======
         'startvm': gcp_cli.StartAnalysisVm
->>>>>>> 5fd095c5
     }
 }
 
