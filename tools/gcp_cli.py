--- conflicted
+++ resolved
@@ -276,7 +276,6 @@
         obj.get('contentType', 'Unknown Content-Type')))
 
 
-<<<<<<< HEAD
 def ListCloudSqlInstances(args: 'argparse.Namespace') -> None:
   """List the CloudSQL instances of a Project.
 
@@ -290,7 +289,8 @@
         obj.get('instanceType', 'type not found'),
         obj.get('name', 'name not known'),
         obj.get('state', 'state not known')))
-=======
+
+
 def DeleteObject(args: 'argparse.Namespace') -> None:
   """Deletes an object in GCS.
 
@@ -321,6 +321,7 @@
   forensics.InstanceNetworkQuarantine(args.project,
       args.instance_name, exempted_ips, args.enable_logging )
 
+
 def VMRemoveServiceAccount(args: 'argparse.Namespace') -> None:
   """Removes an attached service account from a VM instance.
   Requires the instance to be stopped, if it isn't already.
@@ -328,5 +329,4 @@
     args (argparse.Namespace): Arguments from ArgumentParser.
   """
   forensics.VMRemoveServiceAccount(args.project, args.instance_name,
-      args.leave_stopped)
->>>>>>> cda8a639
+      args.leave_stopped)