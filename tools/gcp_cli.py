# -*- coding: utf-8 -*-
# Copyright 2020 Google Inc.
#
# Licensed under the Apache License, Version 2.0 (the "License");
# you may not use this file except in compliance with the License.
# You may obtain a copy of the License at
#
#      http://www.apache.org/licenses/LICENSE-2.0
#
# Unless required by applicable law or agreed to in writing, software
# distributed under the License is distributed on an "AS IS" BASIS,
# WITHOUT WARRANTIES OR CONDITIONS OF ANY KIND, either express or implied.
# See the License for the specific language governing permissions and
# limitations under the License.
"""Demo CLI tool for GCP."""

from datetime import datetime
import json
import sys
from typing import TYPE_CHECKING

# pylint: disable=line-too-long
from libcloudforensics.providers.gcp.internal import compute as gcp_compute
from libcloudforensics.providers.gcp.internal import log as gcp_log
from libcloudforensics.providers.gcp.internal import monitoring as gcp_monitoring
from libcloudforensics.providers.gcp.internal import project as gcp_project
from libcloudforensics.providers.gcp.internal import storage as gcp_storage
from libcloudforensics.providers.gcp.internal import cloudsql as gcp_cloudsql
from libcloudforensics.providers.gcp import forensics
from libcloudforensics import logging_utils
# pylint: enable=line-too-long

logging_utils.SetUpLogger(__name__)
logger = logging_utils.GetLogger(__name__)

if TYPE_CHECKING:
  import argparse


def ListInstances(args: 'argparse.Namespace') -> None:
  """List GCE instances in GCP project.

  Args:
    args (argparse.Namespace): Arguments from ArgumentParser.
  """

  project = gcp_project.GoogleCloudProject(args.project)
  instances = project.compute.ListInstances()

  logger.info('Instances found:')
  for instance in instances:
    bootdisk = instances[instance].GetBootDisk()
    if bootdisk:
      logger.info('Name: {0:s}, Bootdisk: {1:s}'.format(
          instance, bootdisk.name))


def ListDisks(args: 'argparse.Namespace') -> None:
  """List GCE disks in GCP project.

  Args:
    args (argparse.Namespace): Arguments from ArgumentParser.
  """

  project = gcp_project.GoogleCloudProject(args.project)
  disks = project.compute.ListDisks()
  logger.info('Disks found:')
  for disk in disks:
    logger.info('Name: {0:s}, Zone: {1:s}'.format(disk, disks[disk].zone))


def CreateDiskCopy(args: 'argparse.Namespace') -> None:
  """Copy GCE disks to other GCP project.

  Args:
    args (argparse.Namespace): Arguments from ArgumentParser.
  """

  disk = forensics.CreateDiskCopy(args.project,
                                  args.dst_project,
                                  args.zone,
                                  instance_name=args.instance_name,
                                  disk_name=args.disk_name,
                                  disk_type=args.disk_type)

  logger.info('Disk copy completed.')
  logger.info('Name: {0:s}'.format(disk.name))


def DeleteInstance(args: 'argparse.Namespace') -> None:
  """Deletes a GCE instance.

  Args:
    args (argparse.Namespace): Arguments from ArgumentParser.
  """

  compute_client = gcp_compute.GoogleCloudCompute(args.project)
  instance = compute_client.GetInstance(instance_name=args.instance_name)
  instance.Delete(delete_disks=args.delete_all_disks)

  print('Instance deleted.')


def ListLogs(args: 'argparse.Namespace') -> None:
  """List GCP logs for a project.

  Args:
    args (argparse.Namespace): Arguments from ArgumentParser.
  """
  logs = gcp_log.GoogleCloudLog(args.project)
  results = logs.ListLogs()
  logger.info('Found {0:d} available log types:'.format(len(results)))
  for line in results:
    logger.info(line)


def QueryLogs(args: 'argparse.Namespace') -> None:
  """Query GCP logs.

  Args:
    args (argparse.Namespace): Arguments from ArgumentParser.

  Raises:
    ValueError: If the start or end date is not properly formatted.
  """
  logs = gcp_log.GoogleCloudLog(args.project)

  try:
    if args.start:
      datetime.strptime(args.start, '%Y-%m-%dT%H:%M:%SZ')
    if args.end:
      datetime.strptime(args.end, '%Y-%m-%dT%H:%M:%SZ')
  except ValueError as error:
    sys.exit(str(error))

  qfilter = ''

  if args.start:
    qfilter += 'timestamp>="{0:s}" '.format(args.start)
  if args.start and args.end:
    qfilter += 'AND '
  if args.end:
    qfilter += 'timestamp<="{0:s}" '.format(args.end)

  if args.filter and (args.start or args.end):
    qfilter += 'AND '
    qfilter += args.filter
  elif args.filter:
    qfilter += args.filter

  results = logs.ExecuteQuery(qfilter)
  logger.info('Found {0:d} log entries:'.format(len(results)))
  for line in results:
    logger.info(json.dumps(line))


def CreateDiskFromGCSImage(args: 'argparse.Namespace') -> None:
  """Creates GCE persistent disk from image in GCS.

  Please refer to doc string of forensics.CreateDiskFromGCSImage
  function for more details on how the image is created.

  Args:
      args (argparse.Namespace): Arguments from ArgumentParser.
  """

  result = forensics.CreateDiskFromGCSImage(
      args.project, args.gcs_path, args.zone, name=args.disk_name)

  logger.info('Disk creation completed.')
  logger.info('Project ID: {0:s}'.format(result['project_id']))
  logger.info('Disk name: {0:s}'.format(result['disk_name']))
  logger.info('Zone: {0:s}'.format(result['zone']))
  logger.info('size in bytes: {0:s}'.format(result['bytes_count']))
  logger.info('MD5 hash of source image in hex: {0:s}'.format(
      result['md5Hash']))


def StartAnalysisVm(args: 'argparse.Namespace') -> None:
  """Start forensic analysis VM.

  Args:
    args (argparse.Namespace): Arguments from ArgumentParser.
  """
  attach_disks = []
  if args.attach_disks:
    attach_disks = args.attach_disks.split(',')
    # Check if attach_disks parameter exists and if there
    # are any empty entries.
    if not (attach_disks and all(elements for elements in attach_disks)):
      logger.error('parameter --attach_disks: {0:s}'.format(
          args.attach_disks))
      return

  logger.info('Starting analysis VM...')
  vm = forensics.StartAnalysisVm(args.project,
                                 args.instance_name,
                                 args.zone,
                                 int(args.disk_size),
                                 args.disk_type,
                                 int(args.cpu_cores),
                                 attach_disks=attach_disks)

  logger.info('Analysis VM started.')
  logger.info('Name: {0:s}, Started: {1:s}'.format(vm[0].name, str(vm[1])))


def ListServices(args: 'argparse.Namespace') -> None:
  """List active GCP services (APIs) for a project.

  Args:
    args (argparse.Namespace): Arguments from ArgumentParser.
  """
  apis = gcp_monitoring.GoogleCloudMonitoring(args.project)
  results = apis.ActiveServices()
  logger.info('Found {0:d} APIs:'.format(len(results)))
  sorted_apis = sorted(results.items(), key=lambda x: x[1], reverse=True)
  for apiname, usage in sorted_apis:
    logger.info('{0:s}: {1:s}'.format(apiname, usage))


def GetBucketACLs(args: 'argparse.Namespace') -> None:
  """Retrieve the Access Controls for a GCS bucket.

  Args:
    args (argparse.Namespace): Arguments from ArgumentParser.
  """
  gcs = gcp_storage.GoogleCloudStorage(args.project)
  bucket_acls = gcs.GetBucketACLs(args.path)
  for role in bucket_acls:
    logger.info('{0:s}: {1:s}'.format(role, ', '.join(bucket_acls[role])))


def GetGCSObjectMetadata(args: 'argparse.Namespace') -> None:
  """List the details of an object in a GCS bucket.

  Args:
    args (argparse.Namespace): Arguments from ArgumentParser.
  """
  gcs = gcp_storage.GoogleCloudStorage(args.project)
  results = gcs.GetObjectMetadata(args.path)
  if results.get('kind') == 'storage#objects':
    for item in results.get('items', []):
      for key, value in item.items():
        logger.info('{0:s}: {1:s}'.format(key, value))
      logger.info('---------')
  else:
    for key, value in results.items():
      logger.info('{0:s}: {1:s}'.format(key, value))


def ListBuckets(args: 'argparse.Namespace') -> None:
  """List the buckets in a GCP project.

  Args:
    args (argparse.Namespace): Arguments from ArgumentParser.
  """
  gcs = gcp_storage.GoogleCloudStorage(args.project)
  results = gcs.ListBuckets()
  for obj in results:
    logger.info('{0:s} : {1:s}'.format(
        obj.get('id', 'ID not found'), obj.get('selfLink', 'No link')))


def CreateBucket(args: 'argparse.Namespace') -> None:
  """Create a bucket in a GCP project.

  Args:
    args (argparse.Namespace): Arguments from ArgumentParser.
  """
  gcs = gcp_storage.GoogleCloudStorage(args.project)
  result = gcs.CreateBucket(args.name, labels={'created_by': 'cfu'})
  logger.info(
      '{0:s} : {1:s}'.format(
          result.get('id', 'ID not found'), result.get('selfLink', 'No link')))


def ListBucketObjects(args: 'argparse.Namespace') -> None:
  """List the objects in a GCS bucket.

  Args:
    args (argparse.Namespace): Arguments from ArgumentParser.
  """
  gcs = gcp_storage.GoogleCloudStorage(args.project)
  results = gcs.ListBucketObjects(args.path)
  for obj in results:
    logger.info('{0:s} {1:s}b [{2:s}]'.format(
        obj.get('id', 'ID not found'), obj.get('size', 'Unknown size'),
        obj.get('contentType', 'Unknown Content-Type')))


<<<<<<< HEAD
def ListCloudSqlInstances(args: 'argparse.Namespace') -> None:
  """List the CloudSQL instances of a Project.

  Args:
    args (argsparse.Namespace): Arguments from ArgumentParser.
  """
  gcsql = gcp_cloudsql.GoogleCloudSQL(args.project)
  results = gcsql.ListCloudSQLInstances()
  for obj in results:
    logger.info('{0:s} {1:s} [{2:s}]'.format(
        obj.get('instanceType', 'type not found'),
        obj.get('name', 'name not known'),
        obj.get('state', 'state not known')))
=======
def GetBucketSize(args: 'argparse.Namespace') -> None:
  """Get the size of a GCS bucket.

  Args:
    args (argparse.Namespace): Arguments from ArgumentParser.
  """
  gcs = gcp_storage.GoogleCloudStorage(args.project)
  results = gcs.GetBucketSize(args.path)
  for obj in results:
    logger.info('{0:s}: {1:d}b'.format(
        obj, results[obj]))
>>>>>>> a71c41a9


def DeleteObject(args: 'argparse.Namespace') -> None:
  """Deletes an object in GCS.

  Args:
    args (argparse.Namespace): Arguments from ArgumentParser.
  """
  gcs = gcp_storage.GoogleCloudStorage(args.project)
  gcs.DeleteObject(args.path)

  print('Object deleted.')


def InstanceNetworkQuarantine(args: 'argparse.Namespace') -> None:
  """Put a Google Cloud instance in network quarantine.

  Args:
    args (argparse.Namespace): Arguments from ArgumentParser.
  """
  exempted_ips = []
  if args.exempted_src_ips:
    exempted_ips = args.exempted_src_ips.split(',')
    # Check if exempted_src_ips argument exists and if there
    # are any empty entries.
    if not (exempted_ips and all(exempted_ips)):
      logger.error('parameter --exempted_src_ips: {0:s}'.format(
          args.exempted_src_ips))
      return
  forensics.InstanceNetworkQuarantine(args.project,
      args.instance_name, exempted_ips, args.enable_logging )


def VMRemoveServiceAccount(args: 'argparse.Namespace') -> None:
  """Removes an attached service account from a VM instance.
  Requires the instance to be stopped, if it isn't already.
  Args:
    args (argparse.Namespace): Arguments from ArgumentParser.
  """
  forensics.VMRemoveServiceAccount(args.project, args.instance_name,
      args.leave_stopped)<|MERGE_RESOLUTION|>--- conflicted
+++ resolved
@@ -289,7 +289,19 @@
         obj.get('contentType', 'Unknown Content-Type')))
 
 
-<<<<<<< HEAD
+def GetBucketSize(args: 'argparse.Namespace') -> None:
+  """Get the size of a GCS bucket.
+
+  Args:
+    args (argparse.Namespace): Arguments from ArgumentParser.
+  """
+  gcs = gcp_storage.GoogleCloudStorage(args.project)
+  results = gcs.GetBucketSize(args.path)
+  for obj in results:
+    logger.info('{0:s}: {1:d}b'.format(
+        obj, results[obj]))
+
+
 def ListCloudSqlInstances(args: 'argparse.Namespace') -> None:
   """List the CloudSQL instances of a Project.
 
@@ -303,19 +315,6 @@
         obj.get('instanceType', 'type not found'),
         obj.get('name', 'name not known'),
         obj.get('state', 'state not known')))
-=======
-def GetBucketSize(args: 'argparse.Namespace') -> None:
-  """Get the size of a GCS bucket.
-
-  Args:
-    args (argparse.Namespace): Arguments from ArgumentParser.
-  """
-  gcs = gcp_storage.GoogleCloudStorage(args.project)
-  results = gcs.GetBucketSize(args.path)
-  for obj in results:
-    logger.info('{0:s}: {1:d}b'.format(
-        obj, results[obj]))
->>>>>>> a71c41a9
 
 
 def DeleteObject(args: 'argparse.Namespace') -> None:
@@ -348,7 +347,6 @@
   forensics.InstanceNetworkQuarantine(args.project,
       args.instance_name, exempted_ips, args.enable_logging )
 
-
 def VMRemoveServiceAccount(args: 'argparse.Namespace') -> None:
   """Removes an attached service account from a VM instance.
   Requires the instance to be stopped, if it isn't already.
