# -*- coding: utf-8 -*-
# Copyright 2020 Google Inc.
#
# Licensed under the Apache License, Version 2.0 (the "License");
# you may not use this file except in compliance with the License.
# You may obtain a copy of the License at
#
#      http://www.apache.org/licenses/LICENSE-2.0
#
# Unless required by applicable law or agreed to in writing, software
# distributed under the License is distributed on an "AS IS" BASIS,
# WITHOUT WARRANTIES OR CONDITIONS OF ANY KIND, either express or implied.
# See the License for the specific language governing permissions and
# limitations under the License.

# Make sure that your AWS/GCP  credentials are configured correclty
"""CLI tools for libcloudforensics."""

import argparse
import sys

from typing import Tuple, List, Optional, Any, Dict
from tools import aws_cli, az_cli, gcp_cli

PROVIDER_TO_FUNC = {
    'aws': {
        'copydisk': aws_cli.CreateVolumeCopy,
        'listimages': aws_cli.ListImages,
        'listinstances': aws_cli.ListInstances,
        'listdisks': aws_cli.ListVolumes,
        'querylogs': aws_cli.QueryLogs,
        'startvm': aws_cli.StartAnalysisVm
    },
    'az': {
        'copydisk': az_cli.CreateDiskCopy,
        'listinstances': az_cli.ListInstances,
        'listdisks': az_cli.ListDisks,
        'startvm': az_cli.StartAnalysisVm,
        'listmetrics': az_cli.ListMetrics,
        'querymetrics': az_cli.QueryMetrics
    },
    'gcp': {
        'copydisk': gcp_cli.CreateDiskCopy,
        'creatediskgcs': gcp_cli.CreateDiskFromGCSImage,
        'listdisks': gcp_cli.ListDisks,
        'listinstances': gcp_cli.ListInstances,
        'listlogs': gcp_cli.ListLogs,
        'listservices': gcp_cli.ListServices,
        'querylogs': gcp_cli.QueryLogs,
        'startvm': gcp_cli.StartAnalysisVm,
        'bucketacls': gcp_cli.GetBucketACLs,
        'objectmetadata': gcp_cli.GetGCSObjectMetadata,
<<<<<<< HEAD
        'listobjects': gcp_cli.ListBucketObjects,
        'listbuckets': gcp_cli.ListBuckets,
        'listcloudsqlinstances': gcp_cli.ListCloudSqlInstances
=======
        'listbuckets': gcp_cli.ListBuckets,
        'listobjects': gcp_cli.ListBucketObjects
>>>>>>> 51645276
    }
}


def AddParser(
    provider: str,
    # pylint: disable=protected-access
    provider_parser: argparse._SubParsersAction,
    # pylint: enable=protected-access
    func: str,
    func_helper: str,
    args: Optional[List[Tuple[str, str, Optional[Any]]]] = None) -> None:
  """Create a new parser object for a provider's functionality.

  Args:
    provider (str): The cloud provider offering the function. This should be
        one of ['aws', 'gcp'].
    provider_parser (_SubParsersAction): A provider's subparser object from
        argparse.ArgumentParser.
    func (str): The name of the function to look for in the given provider
        and to add parsing options for.
    func_helper (str): A helper text describing what the function does.
    args (List[Tuple]): Optional. A list of arguments to add
        to the parser. Each argument is a tuple containing the action (str) to
        add to the parser, a helper text (str), and a default value (Any or
        None).

  Raises:
    NotImplementedError: If the requested provider or function is not
        implemented.
  """
  if provider not in PROVIDER_TO_FUNC:
    raise NotImplementedError('Requested provider is not implemented')
  if func not in PROVIDER_TO_FUNC[provider]:
    raise NotImplementedError('Requested functionality {0:s} is not '
                              'implemented for provider {1:s}'.format(
                                  func, provider))
  func_parser = provider_parser.add_parser(func, help=func_helper)
  if args:
    for argument, helper_text, default_value in args:
      kwargs = {'help': helper_text}  # type: Dict[str, Any]
      if isinstance(default_value, bool):
        kwargs['action'] = 'store_true'
      else:
        kwargs['default'] = default_value
      func_parser.add_argument(argument, **kwargs)  # type: ignore
  func_parser.set_defaults(func=PROVIDER_TO_FUNC[provider][func])


def Main() -> None:
  """Main function for libcloudforensics CLI."""

  parser = argparse.ArgumentParser(
      description='CLI tool for AWS, Azure and GCP.')
  subparsers = parser.add_subparsers()

  aws_parser = subparsers.add_parser('aws', help='Tools for AWS')
  az_parser = subparsers.add_parser('az', help='Tools for Azure')
  gcp_parser = subparsers.add_parser('gcp', help='Tools for GCP')

  # AWS parser options
  aws_parser.add_argument('zone', help='The AWS zone in which resources are '
                                       'located, e.g. us-east-2b')
  aws_subparsers = aws_parser.add_subparsers()
  AddParser('aws', aws_subparsers, 'listinstances',
            'List EC2 instances in AWS account.')
  AddParser('aws', aws_subparsers, 'listdisks',
            'List EBS volumes in AWS account.')
  AddParser('aws', aws_subparsers, 'copydisk', 'Create an AWS volume copy.',
            args=[
                ('--dst_zone', 'The AWS zone in which to copy the volume. By '
                               'default this is the same as "zone".',
                 None),
                ('--instance_id', 'The AWS unique instance ID', None),
                ('--volume_id', 'The AWS unique volume ID of the volume to '
                                'copy. If none specified, then --instance_id '
                                'must be specified and the boot volume of the '
                                'AWS instance will be copied.', None),
                ('--volume_type', 'The volume type for the volume copy. '
                                  'Can be standard, io1, gp2, sc1, st1. The '
                                  'default behavior is to use the same volume '
                                  'type as the source volume.', None),
                ('--src_profile', 'The name of the profile for the source '
                                  'account, as defined in the AWS credentials '
                                  'file.', None),
                ('--dst_profile', 'The name of the profile for the destination '
                                  'account, as defined in the AWS credentials '
                                  'file.', None),
                ('--tags', 'A string dictionary of tags to add to the volume '
                           'copy. ', None)
            ])
  AddParser('aws', aws_subparsers, 'querylogs', 'Query AWS CloudTrail logs',
            args=[
                ('--filter', 'Query filter: \'value,key\'', ''),
                ('--start', 'Start date for query (2020-05-01 11:13:00)', None),
                ('--end', 'End date for query (2020-05-01 11:13:00)', None)
            ])
  AddParser('aws', aws_subparsers, 'startvm', 'Start a forensic analysis VM.',
            args=[
                ('instance_name', 'Name of EC2 instance to re-use or create.',
                 ''),
                ('--boot_volume_size', 'Size of instance boot volume in GB.',
                 '50'),
                ('--boot_volume_type', 'The boot volume type for the VM. '
                                       'Can be standard, io1, gp2, sc1, st1. '
                                       'Default is gp2', 'gp2'),
                ('--cpu_cores', 'Instance CPU core count.', '4'),
                ('--ami', 'AMI ID to use as base image. Will search '
                          'Ubuntu 18.04 LTS server x86_64 for chosen region '
                          'by default.', ''),
                ('--ssh_key_name', 'SSH key pair name. This is the name of an '
                                   'existing SSH key pair in the AWS account '
                                   'where the VM will live. Alternatively, '
                                   'use --generate_ssh_key_pair to create a '
                                   'new key pair in the AWS account.', None),
                ('--generate_ssh_key_pair', 'Generate a new SSH key pair in '
                                            'the AWS account where the '
                                            'analysis VM will be created. '
                                            'Returns the private key at the '
                                            'end of the process. '
                                            'Takes precedence over '
                                            '--ssh_key_name', False),
                ('--attach_volumes', 'Comma separated list of volume IDs '
                                     'to attach. Maximum of 11.', None),
                ('--dst_profile', 'The name of the profile for the destination '
                                  'account, as defined in the AWS credentials '
                                  'file.', None)
            ])
  AddParser('aws', aws_subparsers, 'listimages', 'List AMI images.',
            args=[
                ('--filter', 'Filter to apply to Name of AMI image.', None),
            ])

  # Azure parser options
  az_parser.add_argument('default_resource_group_name',
                         help='The default resource group name in which to '
                              'create resources')
  az_subparsers = az_parser.add_subparsers()
  AddParser('az', az_subparsers, 'listinstances',
            'List instances in Azure subscription.',
            args=[
                ('--resource_group_name', 'The resource group name from '
                                          'which to list instances.', None)
            ])
  AddParser('az', az_subparsers, 'listdisks',
            'List disks in Azure subscription.',
            args=[
                ('--resource_group_name', 'The resource group name from '
                                          'which to list disks.', None)
            ])
  AddParser('az', az_subparsers, 'copydisk', 'Create an Azure disk copy.',
            args=[
                ('--instance_name', 'The instance name.', None),
                ('--disk_name', 'The name of the disk to copy. If none '
                                'specified, then --instance_name must be '
                                'specified and the boot disk of the Azure '
                                'instance will be copied.', None),
                ('--disk_type', 'The SKU name for the disk to create. '
                                'Can be Standard_LRS, Premium_LRS, '
                                'StandardSSD_LRS, or UltraSSD_LRS. The default '
                                'behavior is to use the same disk type as '
                                'the source disk.', None),
                ('--region', 'The region in which to create the disk copy. If '
                             'not provided, the disk copy will be created in '
                             'the "eastus" region.', 'eastus'),
                ('--src_profile', 'The Azure profile information to use as '
                                  'source account for the disk copy. Default '
                                  'will look into environment variables to '
                                  'authenticate the requests.', None),
                ('--dst_profile', 'The Azure profile information to use as '
                                  'destination account for the disk copy. If '
                                  'not provided, the default behavior is to '
                                  'use the same destination profile as the '
                                  'source profile.', None)
            ])
  AddParser('az', az_subparsers, 'startvm', 'Start a forensic analysis VM.',
            args=[
                ('instance_name', 'Name of the Azure instance to create.',
                 None),
                ('--disk_size', 'Size of disk in GB.', 50),
                ('--cpu_cores', 'Instance CPU core count.', 4),
                ('--memory_in_mb', 'Instance amount of RAM memory.', 8192),
                ('--region', 'The region in which to create the VM. If not '
                             'provided, the VM will be created in the '
                             '"eastus" region.', 'eastus'),
                ('--attach_disks', 'Comma separated list of disk names '
                                   'to attach.', None),
                ('--ssh_public_key', 'A SSH public key to register with the '
                                     'VM. e.g. ssh-rsa AAdddbbh... If not '
                                     'provided, a new SSH key pair will be '
                                     'generated.', None),
                ('--dst_profile', 'The Azure profile information to use as '
                                  'destination account for the vm creation.',
                 None)
            ])
  AddParser('az', az_subparsers, 'listmetrics',
            'List Azure Monitoring metrics for a resource.',
            args=[
                ('resource_id', 'The resource ID for the resource.', None)
            ])
  AddParser('az', az_subparsers, 'querymetrics',
            'Query Azure Monitoring metrics for a resource.',
            args=[
                ('resource_id', 'The resource ID for the resource.', None),
                ('metrics', 'A comma separated list of metrics to query for '
                            'the resource.', None),
                ('--from_date', 'A start date from which to lookup the '
                                'metrics. Format: %Y-%m-%dT%H:%M:%SZ', None),
                ('--to_date', 'An end date until which to lookup the metrics.'
                              'Format: %Y-%m-%dT%H:%M:%SZ', None),
                ('--interval', 'An interval for the metrics, e.g. PT1H will '
                               'output metrics values with one hour '
                               'granularity.', None),
                ('--aggregation', 'The type of aggregation for the metrics '
                                  'values. Default is "Total". Possible values:'
                                  ' "Total", "Average"', None),
                ('--qfilter', 'A filter for the query. E.g. (name.value eq '
                              '"RunsSucceeded") and (aggregationType eq '
                              '"Total") and (startTime eq 2016-02-20) and '
                              '(endTime eq 2016-02-21) and (timeGrain eq '
                              'duration "PT1M")',
                 None)
            ])

  # GCP parser options
  gcp_parser.add_argument('project', help='GCP project ID.')
  gcp_subparsers = gcp_parser.add_subparsers()
  AddParser('gcp', gcp_subparsers, 'listinstances',
            'List GCE instances in GCP project.')
  AddParser('gcp', gcp_subparsers, 'listdisks',
            'List GCE disks in GCP project.')
  AddParser('gcp', gcp_subparsers, 'copydisk', 'Create a GCP disk copy.',
            args=[
                ('dst_project', 'Destination GCP project.', ''),
                ('zone', 'Zone to create the disk in.', ''),
                ('--instance_name', 'Name of the instance to copy disk from.',
                 ''),
                ('--disk_name', 'Name of the disk to copy. If none specified, '
                                'then --instance_name must be specified and '
                                'the boot disk of the instance will be copied.',
                 None),
                ('--disk_type', 'Type of disk. Can be pd-standard or pd-ssd. '
                                'The default behavior is to use the same disk '
                                'type as the source disk.', None)
            ])
  AddParser('gcp', gcp_subparsers, 'startvm', 'Start a forensic analysis VM.',
            args=[
                ('instance_name', 'Name of the GCE instance to create.',
                 ''),
                ('zone', 'Zone to create the instance in.', ''),
                ('--disk_size', 'Size of disk in GB.', '50'),
                ('--disk_type', 'Type of disk. Can be pd-standard or pd-ssd. '
                                'The default value is pd-ssd.', 'pd-ssd'),
                ('--cpu_cores', 'Instance CPU core count.', '4'),
                ('--attach_disks', 'Comma separated list of disk names '
                                   'to attach.', None)
            ])
  AddParser('gcp', gcp_subparsers, 'querylogs', 'Query GCP logs.',
            args=[
                ('--filter', 'Query filter', None),
                ('--start', 'Start date for query (2020-05-01T11:13:00Z)',
                 None),
                ('--end', 'End date for query (2020-05-01T11:13:00Z)', None)
            ])
  AddParser('gcp', gcp_subparsers, 'listlogs', 'List GCP logs for a project.')
  AddParser('gcp', gcp_subparsers, 'listservices',
            'List active services for a project.')
  AddParser('gcp', gcp_subparsers, 'creatediskgcs', 'Creates GCE persistent '
                                                    'disk from image in GCS.',
            args=[('gcs_path', 'Path to the source image in GCS.', ''),
                  ('zone', 'Zone to create the disk in.', ''),
                  ('--disk_name',
                   'Name of the disk to create. If None, name '
                   'will be printed at the end.',
                   None)])
  AddParser('gcp', gcp_subparsers, 'listbuckets',
            'List GCS buckets for a project.')
  AddParser('gcp', gcp_subparsers, 'bucketacls', 'List ACLs of a GCS bucket.',
            args=[
                ('path', 'Path to bucket.', None),
            ])
  AddParser('gcp', gcp_subparsers, 'objectmetadata', 'List the details of an '
                                                     'object in a GCS bucket.',
            args=[
                ('path', 'Path to object.', None)
            ])
  AddParser('gcp', gcp_subparsers, 'listobjects', 'List the objects in a '
                                                  'GCS bucket.',
            args=[
                ('path', 'Path to bucket.', None),
            ])
  AddParser('gcp', gcp_subparsers, 'listcloudsqlinstances', 'List CloudSQL instances for a project.')

  if len(sys.argv) == 1:
    parser.print_help()
    sys.exit(1)

  parsed_args = parser.parse_args()

  if hasattr(parsed_args, 'func'):
    parsed_args.func(parsed_args)


if __name__ == '__main__':
  Main()<|MERGE_RESOLUTION|>--- conflicted
+++ resolved
@@ -50,14 +50,9 @@
         'startvm': gcp_cli.StartAnalysisVm,
         'bucketacls': gcp_cli.GetBucketACLs,
         'objectmetadata': gcp_cli.GetGCSObjectMetadata,
-<<<<<<< HEAD
         'listobjects': gcp_cli.ListBucketObjects,
         'listbuckets': gcp_cli.ListBuckets,
         'listcloudsqlinstances': gcp_cli.ListCloudSqlInstances
-=======
-        'listbuckets': gcp_cli.ListBuckets,
-        'listobjects': gcp_cli.ListBucketObjects
->>>>>>> 51645276
     }
 }
 
