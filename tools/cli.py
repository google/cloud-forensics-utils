--- conflicted
+++ resolved
@@ -220,7 +220,6 @@
                 ('gcs_path', 'Source object path.', None),
                 ('s3_path', 'Destination bucket.', None),
             ])
-<<<<<<< HEAD
   AddParser('aws', aws_subparsers, 'imageebssnapshottos3',
             'Copy an image of an EBS volume to S3. This is not natively '
                 'supported in AWS, so requires launching of an instance to '
@@ -237,7 +236,6 @@
                                         'instance.', None),
                 ('--cleanup_iam', 'Remove created IAM components afterwards',
                     False)
-=======
   AddParser('aws', aws_subparsers, 'deleteinstance', 'Delete an instance.',
             args=[
                 ('--instance_id', 'ID of EC2 instance to delete.', ''),
@@ -246,7 +244,6 @@
                 ('--force_delete',
                  'Force instance deletion when deletion protection is '
                  'activated.', False),
->>>>>>> 943ebc9a
             ])
 
   # Azure parser options
